# Validation

*This page needs to be reviewed for accuracy by the development team. Better examples would be helpful.*

Validation can be performed on any array using the [Validation] class. Labels and rules can be attached to a Validation object by the array key, called a "field name".

labels
:  A label is a human-readable version of the field name.

rules
:  A rule is a callback or closure used to decide whether or not to add an error to a field

[!!] Note that any valid [PHP callback](http://php.net/manual/language.pseudo-types.php#language.types.callback) can be used as a rule.

Using `TRUE` as the field name when adding a rule will be applied to all named fields.

Creating a validation object is done using the [Validation::factory] method:

<<<<<<< HEAD
    $post = Validation::factory($this->request->post());
=======
    $object = Validation::factory($array);
>>>>>>> 7c76cb86

[!!] The `$object` object will be used for the rest of this tutorial. This tutorial will show you how to validate the registration of a new user.

## Provided Rules

Kohana provides a set of useful rules in the [Valid] class:

Rule name                 | Function
------------------------- |-------------------------------------------------
[Valid::not_empty]     | Value must be a non-empty value
[Valid::regex]         | Match the value against a regular expression
[Valid::min_length]    | Minimum number of characters for value
[Valid::max_length]    | Maximum number of characters for value
[Valid::exact_length]  | Value must be an exact number of characters
[Valid::email]         | An email address is required
[Valid::email_domain]  | Check that the domain of the email exists
[Valid::url]           | Value must be a URL
[Valid::ip]            | Value must be an IP address
[Valid::phone]         | Value must be a phone number
[Valid::credit_card]   | Require a credit card number
[Valid::date]          | Value must be a date (and time)
[Valid::alpha]         | Only alpha characters allowed
[Valid::alpha_dash]    | Only alpha and hyphens allowed
[Valid::alpha_numeric] | Only alpha and numbers allowed
[Valid::digit]         | Value must be an integer digit
[Valid::decimal]       | Value must be a decimal or float value
[Valid::numeric]       | Only numeric characters allowed
[Valid::range]         | Value must be within a range
[Valid::color]         | Value must be a valid HEX color
[Valid::matches]       | Value matches another field value

## Adding Rules

All validation rules are defined as a field name, a method, a function (using the [PHP callback](http://php.net/callback) syntax) or [closure](http://php.net/manual/functions.anonymous.php), and an array of parameters:

    $object->rule($field, $callback, array($parameter1, $parameter2));

If no parameters are specified, the field value will be passed to the callback. The following two rules are equivalent:

    $object->rule($field, 'not_empty');
    $object->rule($field, 'not_empty', array(':value'));

Rules defined in the [Valid] class can be added by using the method name alone. The following three rules are equivalent:

    $object->rule('number', 'phone');
    $object->rule('number', array('Valid', 'phone'));
    $object->rule('number', 'Valid::phone');

## Binding Variables

The [Validation] class allows you to bind variables to certain strings so that they can be used when defining rules. Variables are bound by calling the [Validation::bind] method.

    $object->bind(':model', $user_model);
    // Future code will be able to use :model to reference the object
    $object->rule('username', 'some_rule', array(':model'));

By default, the validation object will automatically bind the following values for you to use as rule parameters:

- `:validation` - references the validation object
- `:field` - references the field name the rule is for
- `:value` - references the value of the field the rule is for

## Adding Errors

The [Validation] class will add an error for a field if any of the rules associated to it return `FALSE`. This allows many built in PHP functions to be used as rules, like `in_array`.

    $object->rule('color', 'in_array', array(':value', array('red', 'green', 'blue')));

Rules added to empty fields will run, but returning `FALSE` will not automatically add an error for the field. In order for a rule to affect empty fields, you must add the error manually by calling the [Validation::error] method. In order to do this, you must pass the validation object to the rule.

    $object->rule($field, 'the_rule', array(':validation', ':field'));

    public function the_rule($validation, $field)
    {
        if (something went wrong)
        {
            $validation->error($field, 'the_rule');
        }
    }

[!!] `not_empty` and `matches` are the only rules that will run on empty fields and add errors by returning `FALSE`.

## Example

To start our example, we will perform validation on the HTTP POST data of the current request that contains user registration information:

<<<<<<< HEAD
    $post = Validation::factory($this->request->post());
=======
[!!] In Kohana controllers, we access `$this->request->post()` instead of `$_POST` for better request isolation.

    $object = Validation::factory($this->request->post());
>>>>>>> 7c76cb86

Next we need to process the POST'ed information using [Validation]. To start, we need to add some rules:

    $object
        ->rule('username', 'not_empty')
        ->rule('username', 'regex', array(':value', '/^[a-z_.]++$/iD'))
        ->rule('password', 'not_empty')
        ->rule('password', 'min_length', array(':value', '6'))
        ->rule('confirm',  'matches', array(':validation', 'confirm', 'password'))
        ->rule('use_ssl', 'not_empty');

Any existing PHP function can also be used a rule. For instance, if we want to check if the user entered a proper value for the SSL question:

    $object->rule('use_ssl', 'in_array', array(':value', array('yes', 'no')));

Note that all array parameters must still be wrapped in an array! Without the wrapping array, `in_array` would be called as `in_array($value, 'yes', 'no')`, which would result in a PHP error.

Any custom rules can be added using a [PHP callback](http://php.net/manual/language.pseudo-types.php#language.types.callback]:

    $object->rule('username', 'User_Model::unique_username');

The method `User_Model::unique_username()` would be defined similar to:

    public static function unique_username($username)
    {
        // Check if the username already exists in the database
        return ! DB::select(array(DB::expr('COUNT(username)'), 'total'))
            ->from('users')
            ->where('username', '=', $username)
            ->execute()
            ->get('total');
    }

[!!] Custom rules allow many additional checks to be reused for multiple purposes. These methods will almost always exist in a model, but may be defined in any class.

# A Complete Example

First, we need a [View] that contains the HTML form, which will be placed in `application/views/user/register.php`:

    <?php echo Form::open() ?>
    <?php if ($errors): ?>
    <p class="message">Some errors were encountered, please check the details you entered.</p>
    <ul class="errors">
    <?php foreach ($errors as $message): ?>
        <li><?php echo $message ?></li>
    <?php endforeach ?>
    <?php endif ?>

    <dl>
        <dt><?php echo Form::label('username', 'Username') ?></dt>
        <dd><?php echo Form::input('username', $post['username']) ?></dd>

        <dt><?php echo Form::label('password', 'Password') ?></dt>
        <dd><?php echo Form::password('password') ?></dd>
        <dd class="help">Passwords must be at least 6 characters long.</dd>
        <dt><?php echo Form::label('confirm', 'Confirm Password') ?></dt>
        <dd><?php echo Form::password('confirm') ?></dd>

        <dt><?php echo Form::label('use_ssl', 'Use extra security?') ?></dt>
        <dd><?php echo Form::select('use_ssl', array('yes' => 'Always', 'no' => 'Only when necessary'), $post['use_ssl']) ?></dd>
        <dd class="help">For security, SSL is always used when making payments.</dd>
    </dl>

    <?php echo Form::submit(NULL, 'Sign Up') ?>
    <?php echo Form::close() ?>

[!!] This example uses the [Form] helper extensively. Using [Form] instead of writing HTML ensures that all of the form inputs will properly handle input that includes HTML characters. If you prefer to write the HTML yourself, be sure to use [HTML::chars] to escape user input.

Next, we need a controller and action to process the registration, which will be placed in `application/classes/controller/user.php`:

    class Controller_User extends Controller {

        public function action_register()
        {
            $user = Model::factory('user');

<<<<<<< HEAD
            $post = Validation::factory($this->request->post())
=======
            $validation = Validation::factory($this->request->post())
>>>>>>> 7c76cb86
                ->rule('username', 'not_empty')
                ->rule('username', 'regex', array(':value', '/^[a-z_.]++$/iD'))
                ->rule('username', array($user, 'unique_username'))

                ->rule('password', 'not_empty')
                ->rule('password', 'min_length', array(':value', 6))
                ->rule('confirm',  'matches', array(':validation', ':field', 'password'))

                ->rule('use_ssl', 'not_empty')
                ->rule('use_ssl', 'in_array', array(':value', array('yes', 'no')));

            if ($validation->check())
            {
                // Data has been validated, register the user
                $user->register($this->request->post());

                // Always redirect after a successful POST to prevent refresh warnings
                $this->request->redirect('user/profile');
            }

            // Validation failed, collect the errors
            $errors = $validation->errors('user');

            // Display the registration form
            $this->response->body(View::factory('user/register'))
                ->bind('post', $this->request->post())
                ->bind('errors', $errors);
        }

    }

We will also need a user model, which will be placed in `application/classes/model/user.php`:

    class Model_User extends Model {

        public function register($array)
        {
            // Create a new user record in the database
            $id = DB::insert(array_keys($array))
                ->values($array)
                ->execute();

            // Save the new user id to a cookie
            cookie::set('user', $id);

            return $id;
        }

    }

That is it, we have a complete user registration example that properly checks user input!<|MERGE_RESOLUTION|>--- conflicted
+++ resolved
@@ -16,11 +16,7 @@
 
 Creating a validation object is done using the [Validation::factory] method:
 
-<<<<<<< HEAD
-    $post = Validation::factory($this->request->post());
-=======
     $object = Validation::factory($array);
->>>>>>> 7c76cb86
 
 [!!] The `$object` object will be used for the rest of this tutorial. This tutorial will show you how to validate the registration of a new user.
 
@@ -107,13 +103,9 @@
 
 To start our example, we will perform validation on the HTTP POST data of the current request that contains user registration information:
 
-<<<<<<< HEAD
-    $post = Validation::factory($this->request->post());
-=======
 [!!] In Kohana controllers, we access `$this->request->post()` instead of `$_POST` for better request isolation.
 
     $object = Validation::factory($this->request->post());
->>>>>>> 7c76cb86
 
 Next we need to process the POST'ed information using [Validation]. To start, we need to add some rules:
 
@@ -190,11 +182,7 @@
         {
             $user = Model::factory('user');
 
-<<<<<<< HEAD
-            $post = Validation::factory($this->request->post())
-=======
             $validation = Validation::factory($this->request->post())
->>>>>>> 7c76cb86
                 ->rule('username', 'not_empty')
                 ->rule('username', 'regex', array(':value', '/^[a-z_.]++$/iD'))
                 ->rule('username', array($user, 'unique_username'))
