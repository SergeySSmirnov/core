# Transparent Class Extension

The [cascading filesystem](files) allows transparent class extension. For instance, the class [Cookie] is defined in `SYSPATH/classes/Cookie.php` as:

    class Cookie extends Kohana_Cookie {}

The default Kohana classes, and many extensions, use this definition so that almost all classes can be extended. You extend any class transparently, by defining your own class in `APPPATH/classes/Cookie.php` to add your own methods.

[!!] You should **never** modify any of the files that are distributed with Kohana. Always make modifications to classes using transparent extension to prevent upgrade issues.

For instance, if you wanted to create method that sets encrypted cookies using the [Encrypt] class, you would create a file at `APPPATH/classes/Cookie.php` that extends Kohana_Cookie, and adds your functions:

    <?php defined('SYSPATH') OR die('No direct script access.');

    class Cookie extends Kohana_Cookie {

        /**
         * @var  mixed  default encryption instance
         */
        public static $encryption = 'default';

        /**
         * Sets an encrypted cookie.
         *
         * @uses  Cookie::set
         * @uses  Encrypt::encode
         */
         public static function encrypt($name, $value, $expiration = NULL)
         {
             $value = Encrypt::instance(Cookie::$encrpytion)->encode((string) $value);

             parent::set($name, $value, $expiration);
         }

         /**
          * Gets an encrypted cookie.
          *
          * @uses  Cookie::get
          * @uses  Encrypt::decode
          */
          public static function decrypt($name, $default = NULL)
          {
              if ($value = parent::get($name, NULL))
              {
                  $value = Encrypt::instance(Cookie::$encryption)->decode($value);
              }

              return isset($value) ? $value : $default;
          }

    } // End Cookie

Now calling `Cookie::encrypt('secret', $data)` will create an encrypted cookie which we can decrypt with `$data = Cookie::decrypt('secret')`.

## How it works

<<<<<<< HEAD
To understand how this works, let's look at what happens normally.  When you use the Cookie class, [Kohana::autoload] looks for `classes/Cookie.php` in the [cascading filesystem](files).  It looks in `application`, then each module, then `system`. The file is found in `system` and is included.  Of coures, `system/classes/Cookie.php` is just an empty class which extends `Kohana_Cookie`.  Again, [Kohana::autoload] is called this time looking for `classes/Kohana/Cookie.php` which it finds in `system`.
=======
To understand how this works, let's look at what happens normally.  When you use the Cookie class, [Kohana::autoload] looks for `classes/cookie.php` in the [cascading filesystem](files).  It looks in `application`, then each module, then `system`. The file is found in `system` and is included.  Of course, `system/classes/cookie.php` is just an empty class which extends `Kohana_Cookie`.  Again, [Kohana::autoload] is called this time looking for `classes/kohana/cookie.php` which it finds in `system`.
>>>>>>> c2581f32

When you add your transparently extended cookie class at `application/classes/Cookie.php` this file essentially "replaces" the file at `system/classes/Cookie.php` without actually touching it.  This happens because this time when we use the Cookie class [Kohana::autoload] looks for `classes/Cookie.php` and finds the file in `application` and includes that one, instead of the one in system.

## Example: changing [Cookie] settings

If you are using the [Cookie](cookies) class, and want to change a setting, you should do so using transparent extension, rather than editing the file in the system folder.  If you edit it directly, and in the future you upgrade your Kohana version by replacing the system folder, your changes will be reverted and your cookies will probably be invalid.  Instead, create a Cookie.php file either in `application/classes/Cookie.php` or a module (`MODPATH/<modulename>/classes/Cookie.php`).

	class Cookie extends Kohana_Cookie {
	
		// Set a new salt
		public $salt = "some new better random salt phrase";
		
		// Don't allow javascript access to cookies
		public $httponly = TRUE;
		
	}

## Example: TODO: an example

Just post the code and brief description of what function it adds, you don't have to do the "How it works" like above.

## Example: TODO: something else

Just post the code and brief description of what function it adds, you don't have to do the "How it works" like above.

## More examples

TODO: Provide some links to modules on github, etc that have examples of transparent extension in use.

## Multiple Levels of Extension

If you are extending a Kohana class in a module, you should maintain transparent extensions. In other words, do not include any variables or function in the "base" class (eg. Cookie). Instead make your own namespaced class, and have the "base" class extend that one. With our Encrypted cookie example we can create `MODPATH/mymod/Encrypted/Cookie.php`:

	class Encrypted_Cookie extends Kohana_Cookie {

		// Use the same encrypt() and decrypt() methods as above

	}

And create `MODPATH/mymod/Cookie.php`:

	class Cookie extends Encrypted_Cookie {}

This will still allow users to add their own extension to [Cookie] while leaving your extensions intact. To do that they would make a cookie class that extends `Encrypted_Cookie` (rather than `Kohana_Cookie`) in their application folder.<|MERGE_RESOLUTION|>--- conflicted
+++ resolved
@@ -54,11 +54,7 @@
 
 ## How it works
 
-<<<<<<< HEAD
-To understand how this works, let's look at what happens normally.  When you use the Cookie class, [Kohana::autoload] looks for `classes/Cookie.php` in the [cascading filesystem](files).  It looks in `application`, then each module, then `system`. The file is found in `system` and is included.  Of coures, `system/classes/Cookie.php` is just an empty class which extends `Kohana_Cookie`.  Again, [Kohana::autoload] is called this time looking for `classes/Kohana/Cookie.php` which it finds in `system`.
-=======
-To understand how this works, let's look at what happens normally.  When you use the Cookie class, [Kohana::autoload] looks for `classes/cookie.php` in the [cascading filesystem](files).  It looks in `application`, then each module, then `system`. The file is found in `system` and is included.  Of course, `system/classes/cookie.php` is just an empty class which extends `Kohana_Cookie`.  Again, [Kohana::autoload] is called this time looking for `classes/kohana/cookie.php` which it finds in `system`.
->>>>>>> c2581f32
+To understand how this works, let's look at what happens normally.  When you use the Cookie class, [Kohana::autoload] looks for `classes/Cookie.php` in the [cascading filesystem](files).  It looks in `application`, then each module, then `system`. The file is found in `system` and is included.  Of course, `system/classes/Cookie.php` is just an empty class which extends `Kohana_Cookie`.  Again, [Kohana::autoload] is called this time looking for `classes/Kohana/Cookie.php` which it finds in `system`.
 
 When you add your transparently extended cookie class at `application/classes/Cookie.php` this file essentially "replaces" the file at `system/classes/Cookie.php` without actually touching it.  This happens because this time when we use the Cookie class [Kohana::autoload] looks for `classes/Cookie.php` and finds the file in `application` and includes that one, instead of the one in system.
 
