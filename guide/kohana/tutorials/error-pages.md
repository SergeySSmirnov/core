--- conflicted
+++ resolved
@@ -15,19 +15,7 @@
 	class Kohana_Exception extends Kohana_Kohana_Exception {
 		public static function handler(Exception $e)
 		{
-<<<<<<< HEAD
-			Kohana::$log->add(Log::ERROR, Kohana::exception_text($e));
-
-			$attributes = array
-			(
-				'action'  => 500,
-				'message' => rawurlencode($e->getMessage())
-			);
-
-			if ($e instanceof Http_Exception)
-=======
 			if (Kohana::DEVELOPMENT === Kohana::$environment)
->>>>>>> 82046bb1
 			{
 				Kohana_Core::exception_handler($e);
 			}
@@ -119,30 +107,6 @@
 	{
 		$this->template->title = '404 Not Found';
 	
-<<<<<<< HEAD
-	// HTTP Status code.
-	$this->response->status(404);
-}
-
-public function action_503()
-{
-	$this->template->title = 'Maintenance Mode';
-}
-
-public function action_500()
-{
-	$this->template->title = 'Internal Server Error';
-}
-~~~
-
-You will notice that each example method is named after the HTTP response code 
-and sets the request response code.
-
-## 4. Handling 3rd Party Modules.
-
-Some Kohana modules will make calls to `Kohana_exception::handler`. We can redirect
-calls made to it by extending the Kohana class and passing the exception to our handler.
-=======
 		// Here we check to see if a 404 came from our website. This allows the
 		// webmaster to find broken links and update them in a shorter amount of time.
 		if (isset ($_SERVER['HTTP_REFERER']) AND strstr($_SERVER['HTTP_REFERER'], $_SERVER['SERVER_NAME']) !== FALSE)
@@ -154,7 +118,6 @@
 		// HTTP Status code.
 		$this->response->status(404);
 	}
->>>>>>> 82046bb1
 
 	public function action_503()
 	{
