--- conflicted
+++ resolved
@@ -55,13 +55,8 @@
 
 Now we need the `index.php` and `bootstrap.php` files:
 
-<<<<<<< HEAD
     wget http://github.com/kohana/kohana/raw/3.1/master/index.php
     wget http://github.com/kohana/kohana/raw/3.1/master/application/bootstrap.php -O application/bootstrap.php
-=======
-    wget http://github.com/kohana/kohana/raw/3.0/master/index.php
-    wget http://github.com/kohana/kohana/raw/3.0/master/application/bootstrap.php -O application/bootstrap.php
->>>>>>> cc2c2a75
 
 Commit these changes too:
 
@@ -86,22 +81,13 @@
 
 At some point you will probably also want to upgrade your submodules. To update all of your submodules to the latest `HEAD` version:
 
-<<<<<<< HEAD
     git submodule foreach 'git checkout 3.1/master && git pull origin 3.1/master'
-=======
-    git submodule foreach 'git checkout 3.0/master && git pull origin 3.0/master'
->>>>>>> cc2c2a75
 
 To update a single submodule, for example, `system`:
 
     cd system
-<<<<<<< HEAD
     git checkout 3.1/master
     git pull origin 3.1/master
-=======
-    git checkout 3.0/master
-    git pull origin 3.0/master
->>>>>>> cc2c2a75
     cd ..
     git add system
     git commit -m 'Updated system to latest version'
@@ -109,11 +95,7 @@
 If you want to update a single submodule to a specific commit:
 
     cd modules/database
-<<<<<<< HEAD
     git pull origin 3.1/master
-=======
-    git pull origin 3.0/master
->>>>>>> cc2c2a75
     git checkout fbfdea919028b951c23c3d99d2bc1f5bbeda0c0b
     cd ../..
     git add database
