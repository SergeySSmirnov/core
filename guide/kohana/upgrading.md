--- conflicted
+++ resolved
@@ -80,103 +80,6 @@
 
 Kohana now has built in exception support for 404 and other http status codes. If you were using ReflectionException to detect 404s, you should be using Http_Exception_404 instead. For details on how to handle 404s, see [error handling](errors).
 
-<<<<<<< HEAD
 ## Form Class
-=======
-Instead of defining an array of routes you now create a new [Route] object for each route. Unlike in the 2.x series there is no need to map one uri to another. Instead you specify a pattern for a uri, use variables to mark the segments (i.e. controller, method, id).
-
-For example, in 2.x these regexes:
-
-	$config['([a-z]+)/?(\d+)/?([a-z]*)'] = '$1/$3/$1';
-
-Would map the uri `controller/id/method` to `controller/method/id`.  In 3.0 you'd use:
-
-	Route::set('reversed','(<controller>(/<id>(/<action>)))')
-			->defaults(array('controller' => 'posts', 'action' => 'index'));
-
-[!!] Each uri should have be given a unique name (in this case it's `reversed`), the reasoning behind this is explained in [the url tutorial](tutorials.urls).
-
-Angled brackets denote dynamic sections that should be parsed into variables. Rounded brackets mark an optional section which is not required. If you wanted to only match uris beginning with admin you could use:
-
-    Route::set('admin', 'admin(/<controller>(/<id>(/<action>)))');
-
-And if you wanted to force the user to specify a controller:
-
-	Route::set('admin', 'admin/<controller>(/<id>(/<action>))');
-
-Also, Kohana does not use any 'default defaults'.  If you want Kohana to assume your default action is 'index', then you have to tell it so! You can do this via [Route::defaults].  If you need to use custom regex for uri segments then pass an array of `segment => regex` i.e.:
-
-	Route::set('reversed', '(<controller>(/<id>(/<action>)))', array('id' => '[a-z_]+'))
-			->defaults(array('controller' => 'posts', 'action' => 'index'))
-
-This would force the `id` value to consist of lowercase alpha characters and underscores.
-
-### Actions
-
-One more thing we need to mention is that methods in a controller that can be accessed via the url are now called "actions", and are prefixed with 'action_'. E.g. in the above example, if the user calls `admin/posts/1/edit` then the action is `edit` but the method called on the controller will be `action_edit`.  See [the url tutorial](tutorials.urls) for more info.
-
-## Sessions
-
-There are no longer any Session::set_flash(), Session::keep_flash() or Session::expire_flash() methods, instead you must use [Session::get_once].
-
-## URL Helper
-
-Only a few things have changed with the url helper - `url::redirect()` has been moved into `$this->request->redirect()` within controllers) and `Request::instance()->redirect()` instead.
-
-`url::current` has now been replaced with `$this->request->uri()`
-
-## Valid / Validation
-
-These two classes have been merged into a single class called `Validate`.
-
-The syntax has also changed a little for validating arrays:
-
-	$validate = new Validate($_POST);
-
-	// Apply a filter to all items in the arrays
-	$validate->filter(TRUE, 'trim');
-
-	// To specify rules individually use rule()
-	$validate
-		->rule('field', 'not_empty')
-		->rule('field', 'matches', array('another_field'));
-
-	// To set multiple rules for a field use rules(), passing an array of rules => params as the second argument
-	$validate->rules('field', 	array(
-									'not_empty' => NULL,
-									'matches'	=> array('another_field')
-								));
-
-The 'required' rule has also been renamed to 'not_empty' for clarity's sake.
-
-## View Library
-
-There have been a few minor changes to the View library which are worth noting.
-
-In 2.3 views were rendered within the scope of the controller, allowing you to use `$this` as a reference to the controller within the view, this has been changed in 3.0. Views now render in an empty scope. If you need to use `$this` in your view you can bind a reference to it using [View::bind]: `$view->bind('this', $this)`.
-
-It's worth noting, though, that this is *very* bad practice as it couples your view to the controller, preventing reuse.  The recommended way is to pass the required variables to the view like so:
-
-	$view = View::factory('my/view');
-
-	$view->variable = $this->property;
-
-	// OR if you want to chain this
-
-	$view
-		->set('variable', $this->property)
-		->set('another_variable', 42);
-
-	// NOT Recommended
-	$view->bind('this', $this);
-
-Because the view is rendered in an empty scope `Controller::_kohana_load_view` is now redundant.  If you need to modify the view before it's rendered (i.e. to add a generate a site-wide menu) you can use [Controller::after].
-
-	Class Controller_Hello extends Controller_Template
-	{
-		function after()
-		{
-			$this->template->menu = '...';
->>>>>>> cc2c2a75
 
 If you used Form::open(), the default behavior has changed. It used to default to the current URI, but now an empty parameter will default to "/" (your home page).