--- conflicted
+++ resolved
@@ -74,10 +74,6 @@
 
 ... [trimmed]
 
-<<<<<<< HEAD
-$request = Request::instance()->execute();
-=======
->>>>>>> 8ac03f9d
 ~~~
 
 [!!] Note: The default bootstrap will set `Kohana::$environment = $_ENV['KOHANA_ENV']` if set. Docs on how to supply this variable are available in your web server's documentation (e.g. [Apache](http://httpd.apache.org/docs/1.3/mod/mod_env.html#setenv), [Lighttpd](http://redmine.lighttpd.net/wiki/1/Docs:ModSetEnv#Options)). This is considered better practice than many alternative methods to set `Kohana::$enviroment`, as you can change the setting per server, without having to rely on config options or hostnames.
@@ -112,23 +108,4 @@
 		'controller' => 'welcome',
 		'action'     => 'index',
 	));
-<<<<<<< HEAD
-~~~
-
-## Execution
-
-NOTE: Execution of the request now happens in index.php.
-
-Once our environment is initialized and routes defined, it's time to execute our application. Do not be afraid to change this around to whatever suits your needs. 
-
-### Basic Example
-The most simple way to do this, and what comes default with Kohana 3 is simply:
-~~~
-// Execute the main request
-echo Request::factory()
-	->execute()
-	->send_headers()
-	->body();
-=======
->>>>>>> 8ac03f9d
 ~~~