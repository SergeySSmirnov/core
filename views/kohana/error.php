<?php defined('SYSPATH') OR die('No direct script access.') ?>
<?php

// Unique error identifier
$error_id = uniqid('error');

?>
<style type="text/css">
#kohana_error { background: #ddd; font-size: 1em; font-family:sans-serif; text-align: left; color: #111; }
#kohana_error h1,
#kohana_error h2 { margin: 0; padding: 1em; font-size: 1em; font-weight: normal; background: #911; color: #fff; }
	#kohana_error h1 a,
	#kohana_error h2 a { color: #fff; }
#kohana_error h2 { background: #222; }
#kohana_error h3 { margin: 0; padding: 0.4em 0 0; font-size: 1em; font-weight: normal; }
#kohana_error p { margin: 0; padding: 0.2em 0; }
#kohana_error a { color: #1b323b; }
#kohana_error pre { overflow: auto; white-space: pre-wrap; }
#kohana_error table { width: 100%; display: block; margin: 0 0 0.4em; padding: 0; border-collapse: collapse; background: #fff; }
	#kohana_error table td { border: solid 1px #ddd; text-align: left; vertical-align: top; padding: 0.4em; }
#kohana_error div.content { padding: 0.4em 1em 1em; overflow: hidden; }
#kohana_error pre.source { margin: 0 0 1em; padding: 0.4em; background: #fff; border: dotted 1px #b7c680; line-height: 1.2em; }
	#kohana_error pre.source span.line { display: block; }
	#kohana_error pre.source span.highlight { background: #f0eb96; }
		#kohana_error pre.source span.line span.number { color: #666; }
#kohana_error ol.trace { display: block; margin: 0 0 0 2em; padding: 0; list-style: decimal; }
	#kohana_error ol.trace li { margin: 0; padding: 0; }
.js .collapsed { display: none; }
</style>
<script type="text/javascript">
document.documentElement.className = document.documentElement.className + ' js';
function koggle(elem)
{
	elem = document.getElementById(elem);

	if (elem.style && elem.style['display'])
		// Only works with the "style" attr
		var disp = elem.style['display'];
	else if (elem.currentStyle)
		// For MSIE, naturally
		var disp = elem.currentStyle['display'];
	else if (window.getComputedStyle)
		// For most other browsers
		var disp = document.defaultView.getComputedStyle(elem, null).getPropertyValue('display');

	// Toggle the state of the "display" style
	elem.style.display = disp == 'block' ? 'none' : 'block';
	return false;
}
</script>
<div id="kohana_error">
<<<<<<< HEAD
	<h1><span class="type"><?php echo $class ?> [ <?php echo $code ?> ]:</span> <span class="message"><?php echo HTML::chars($message) ?></span></h1>
=======
	<h1><span class="type"><?php echo $type ?> [ <?php echo $code ?> ]:</span> <span class="message"><?php echo htmlspecialchars( (string) $message, ENT_QUOTES, Kohana::$charset, TRUE); ?></span></h1>
>>>>>>> c22b7e79
	<div id="<?php echo $error_id ?>" class="content">
		<p><span class="file"><?php echo Debug::path($file) ?> [ <?php echo $line ?> ]</span></p>
		<?php echo Debug::source($file, $line) ?>
		<ol class="trace">
		<?php foreach (Debug::trace($trace) as $i => $step): ?>
			<li>
				<p>
					<span class="file">
						<?php if ($step['file']): $source_id = $error_id.'source'.$i; ?>
							<a href="#<?php echo $source_id ?>" onclick="return koggle('<?php echo $source_id ?>')"><?php echo Debug::path($step['file']) ?> [ <?php echo $step['line'] ?> ]</a>
						<?php else: ?>
							{<?php echo __('PHP internal call') ?>}
						<?php endif ?>
					</span>
					&raquo;
					<?php echo $step['function'] ?>(<?php if ($step['args']): $args_id = $error_id.'args'.$i; ?><a href="#<?php echo $args_id ?>" onclick="return koggle('<?php echo $args_id ?>')"><?php echo __('arguments') ?></a><?php endif ?>)
				</p>
				<?php if (isset($args_id)): ?>
				<div id="<?php echo $args_id ?>" class="collapsed">
					<table cellspacing="0">
					<?php foreach ($step['args'] as $name => $arg): ?>
						<tr>
							<td><code><?php echo $name ?></code></td>
							<td><pre><?php echo Debug::dump($arg) ?></pre></td>
						</tr>
					<?php endforeach ?>
					</table>
				</div>
				<?php endif ?>
				<?php if (isset($source_id)): ?>
					<pre id="<?php echo $source_id ?>" class="source collapsed"><code><?php echo $step['source'] ?></code></pre>
				<?php endif ?>
			</li>
			<?php unset($args_id, $source_id); ?>
		<?php endforeach ?>
		</ol>
	</div>
	<h2><a href="#<?php echo $env_id = $error_id.'environment' ?>" onclick="return koggle('<?php echo $env_id ?>')"><?php echo __('Environment') ?></a></h2>
	<div id="<?php echo $env_id ?>" class="content collapsed">
		<?php $included = get_included_files() ?>
		<h3><a href="#<?php echo $env_id = $error_id.'environment_included' ?>" onclick="return koggle('<?php echo $env_id ?>')"><?php echo __('Included files') ?></a> (<?php echo count($included) ?>)</h3>
		<div id="<?php echo $env_id ?>" class="collapsed">
			<table cellspacing="0">
				<?php foreach ($included as $file): ?>
				<tr>
					<td><code><?php echo Debug::path($file) ?></code></td>
				</tr>
				<?php endforeach ?>
			</table>
		</div>
		<?php $included = get_loaded_extensions() ?>
		<h3><a href="#<?php echo $env_id = $error_id.'environment_loaded' ?>" onclick="return koggle('<?php echo $env_id ?>')"><?php echo __('Loaded extensions') ?></a> (<?php echo count($included) ?>)</h3>
		<div id="<?php echo $env_id ?>" class="collapsed">
			<table cellspacing="0">
				<?php foreach ($included as $file): ?>
				<tr>
					<td><code><?php echo Debug::path($file) ?></code></td>
				</tr>
				<?php endforeach ?>
			</table>
		</div>
		<?php foreach (array('_SESSION', '_GET', '_POST', '_FILES', '_COOKIE', '_SERVER') as $var): ?>
		<?php if (empty($GLOBALS[$var]) OR ! is_array($GLOBALS[$var])) continue ?>
		<h3><a href="#<?php echo $env_id = $error_id.'environment'.strtolower($var) ?>" onclick="return koggle('<?php echo $env_id ?>')">$<?php echo $var ?></a></h3>
		<div id="<?php echo $env_id ?>" class="collapsed">
			<table cellspacing="0">
				<?php foreach ($GLOBALS[$var] as $key => $value): ?>
				<tr>
					<td><code><?php echo htmlspecialchars( (string) $key, ENT_QUOTES, Kohana::$charset, TRUE); ?></code></td>
					<td><pre><?php echo Debug::dump($value) ?></pre></td>
				</tr>
				<?php endforeach ?>
			</table>
		</div>
		<?php endforeach ?>
	</div>
</div><|MERGE_RESOLUTION|>--- conflicted
+++ resolved
@@ -49,11 +49,7 @@
 }
 </script>
 <div id="kohana_error">
-<<<<<<< HEAD
-	<h1><span class="type"><?php echo $class ?> [ <?php echo $code ?> ]:</span> <span class="message"><?php echo HTML::chars($message) ?></span></h1>
-=======
-	<h1><span class="type"><?php echo $type ?> [ <?php echo $code ?> ]:</span> <span class="message"><?php echo htmlspecialchars( (string) $message, ENT_QUOTES, Kohana::$charset, TRUE); ?></span></h1>
->>>>>>> c22b7e79
+	<h1><span class="type"><?php echo $class ?> [ <?php echo $code ?> ]:</span> <span class="message"><?php echo htmlspecialchars( (string) $message, ENT_QUOTES, Kohana::$charset, TRUE); ?></span></h1>
 	<div id="<?php echo $error_id ?>" class="content">
 		<p><span class="file"><?php echo Debug::path($file) ?> [ <?php echo $line ?> ]</span></p>
 		<?php echo Debug::source($file, $line) ?>
