<?php defined('SYSPATH') or die('No direct script access.');
/**
 * The Kohana_Http_Header class provides an Object-Orientated interface
 * to HTTP headers. This can parse header arrays returned from the
 * PHP functions `apache_request_headers()` or the `http_parse_headers()`
 * function available within the PECL HTTP library.
 *
 * @package    Kohana
 * @category   Http
 * @author     Kohana Team
 * @since      3.1.0
 * @copyright  (c) 2008-2010 Kohana Team
 * @license    http://kohanaphp.com/license
 */
class Kohana_Http_Header extends ArrayObject {

	/**
	 * @var     boolean   controls whether to automatically sort headers by quality value
	 */
	public static $sort_by_quality = FALSE;

	/**
	 * @var     array     default positive filter for sorting header values
	 */
	public static $default_sort_filter = array('accept','accept-charset','accept-encoding','accept-language');

	/**
	 * Parses Http Header values and creating an appropriate object
	 * depending on type; i.e. accept-type, accept-char, cache-control etc.
	 *
	 *     $header_values_array = Http_Header::parse_header_values(array('cache-control' => 'max-age=200; public'));
	 *
	 * @param   array    values to parse
	 * @param   array    header values where commas are not delimiters (usually date)
	 * @return  array
	 */
	public static function parse_header_values(array $header_values, array $header_commas_allowed = array('user-agent', 'date', 'expires'))
	{
		/**
		 * @see http://www.w3.org/Protocols/rfc2616/rfc2616.html
		 * 
		 * HTTP header declarations should be treated as case-insensitive
		 */
		$header_values = array_change_key_case($header_values, CASE_LOWER);

		// Foreach of the header values applied
		foreach ($header_values as $key => $value)
		{
			if (is_array($value))
			{
				$values = array();

				foreach ($value as $k => $v)
				{
					$values[] = Http_Header::parse_header_values($v);
				}
				$header_values[$key] = $values;
				continue;
			}

			// If the key allows commas or no commas are found
			if (in_array($key, $header_commas_allowed) or (strpos($value, ',') === FALSE))
			{
				$header_values[$key] = new Http_Header_Value($value);

				// Move to next header
				continue;
			}

			// Create an array of the values and clear any whitespace
			$value = array_map('trim', explode(',', $value));

			$parsed_values = array();

			// Foreach value
			foreach ($value as $v)
			{
				$v = new Http_Header_Value($v);

				// Convert the value string into an object
				if ($v->key === NULL)
				{
					$parsed_values[] = $v;
				}
				else
				{
					$parsed_values[$v->key] = $v;
				}
			}

			// Apply parsed value to the header
			$header_values[$key] = $parsed_values;
		}

		// Return the parsed header values
		return $header_values;
	}

	/**
	 * Constructor method for [Kohana_Http_Header]. Uses the standard constructor
	 * of the parent `ArrayObject` class.
	 *
	 *     $header_object = new Http_Header(array('x-powered-by' => 'Kohana 3.1.x', 'expires' => '...'));
	 *
	 * @param   mixed    input array
	 * @param   int      flags
	 * @param   string   the iterator class to use
	 */
	public function __construct($input, $flags = NULL, $iterator_class = 'ArrayIterator')
	{
<<<<<<< HEAD
=======
		/**
		 * @see http://www.w3.org/Protocols/rfc2616/rfc2616.html
		 *
		 * HTTP header declarations should be treated as case-insensitive
		 */
		$input = array_change_key_case($input, CASE_LOWER);

>>>>>>> a02f4d9b
		// Parse the values into [Http_Header_Values]
		parent::__construct(Http_Header::parse_header_values($input), $flags, $iterator_class);

		// If sort by quality is set, sort the fields by q=0.0 value
		if (Http_Header::$sort_by_quality)
		{
			$this->sort_values_by_quality();
		}
	}

	/**
	 * Returns the header object as a string, including
	 * the terminating new line
	 * 
	 *     // Return the header as a string
	 *     echo (string) $request->headers;
	 *
	 * @return  string
	 */
	public function __toString()
	{
		$header = '';

		foreach ($this as $key => $value)
		{
			if (is_array($value))
				$header .= $key.': '.(implode(', ', $value))."\n";
			else
				$header .= $key.': '.((string) $value)."\n";
		}

		return $header."\n";
	}

	/**
	 * Overloads the `ArrayObject::exchangeArray()` method to ensure all
	 * values passed are parsed correctly into a [Kohana_Http_Header_Value].
	 * 
	 *     // Input new headers
	 *     $headers->exchangeArray(array(
	 *          'date'          => 'Wed, 24 Nov 2010 21:09:23 GMT',
	 *          'cache-control' => 'no-store, no-cache, must-revalidate, post-check=0, pre-check=0'
	 *     ));
	 *
	 * @param   array    array to exchange
	 * @return  array
	 */
	public function exchangeArray($array)
	{
		return parent::exchangeArray(Http_Header::parse_header_values($array));
	}

	/**
	 * Overloads the `ArrayObject::offsetSet` method to ensure any
	 * access is correctly converted to the correct object type.
	 * 
	 *     // Add a new header from encoded string
	 *     $headers['cache-control'] = 'no-store, no-cache, must-revalidate, post-check=0, pre-check=0'
	 *
	 * @param   mixed    key 
	 * @param   mixed    value 
	 * @return  void
	 */
	public function offsetSet($index, $newval)
	{
		if ( ! $newval instanceof Kohana_Http_Header_Value)
			$newval = new Http_Header_Value($newval);

		parent::offsetSet(strtolower($index), $newval);
	}

	/**
	 * Sort the headers by quality property if the header matches the
	 * [Kohana_Http_Header::$default_sort_filter] definition.
	 *
	 * #### Default sort values
	 *
	 *  - Accept
	 *  - Accept-Chars
	 *  - Accept-Encoding
	 *  - Accept-Lang
	 *
	 * @param   array    header fields to parse
	 * @return  self
	 */
	public function sort_values_by_quality(array $filter = NULL)
	{
		// If a filter argument is supplied
		if ($filter)
		{
			// Apply filter and store previous
			$previous_filter = Http_Header::$default_sort_filter;
			Http_Header::$default_sort_filter = $filter;
		}

		// Get a copy of this ArrayObject
		$values = $this->getArrayCopy();

		foreach ($values as $key => $value)
		{
			if ( ! is_array($value) or ! in_array($key, Http_Header::$default_sort_filter))
				continue;

			// Sort them by comparison
<<<<<<< HEAD
			uasort($value, array($this, '_sort_by_comparison'));
=======
			uasort($value, function ($value_a, $value_b) {
				// Test for correct instance type
				if ( ! $value_a instanceof Kohana_Http_Header_Value or ! $value_b instanceof Kohana_Http_Header_Value)
				{
					// Return neutral if cannot test value
					return 0;
				}

				// Extract the qualities
				$a = (float) Arr::get($value_a->properties, 'q', Http_Header_Value::$default_quality);
				$b = (float) Arr::get($value_b->properties, 'q', Http_Header_Value::$default_quality);

				// If a == b
				if ($a == $b)
				{
					return (int) 0; // Return neutral (0)
				}
				// If a < b
				elseif ($a < $b)
				{
					return (int) -1; // Return negative (-1)
				}
				// If a > b
				elseif ($a > $b)
				{
					return (int) 1; // Return positive (1)
				}
			});
>>>>>>> a02f4d9b

			$values[$key] = $value;
		}

		// Return filter to previous state if required
		if ($filter)
		{
			Http_Header::$default_sort_filter = $previous_filter;
		}

		// Exchange the array for the sorted values
		$this->exchangeArray($values);

		// Return this
		return $this;
	}

	protected function _sort_by_comparison($value_a, $value_b)
	{
		// Test for correct instance type
		if ( ! $value_a instanceof Kohana_Http_Header_Value or ! $value_b instanceof Kohana_Http_Header_Value)
		{
			// Return neutral if cannot test value
			return 0;
		}

		// Extract the qualities
		$a = (float) Arr::get($value_a->properties, 'q', Http_Header_Value::$default_quality);
		$b = (float) Arr::get($value_b->properties, 'q', Http_Header_Value::$default_quality);

		// If a == b
		if ($a == $b)
		{
			return (int) 0; // Return neutral (0)
		}
		// If a < b
		else if ($a < $b)
		{
			return (int) -1; // Return negative (-1)
		}
		// If a > b
		else if ($a > $b)
		{
			return (int) 1; // Return positive (1)
		}
	}
} // End Kohana_Http_Header<|MERGE_RESOLUTION|>--- conflicted
+++ resolved
@@ -108,8 +108,6 @@
 	 */
 	public function __construct($input, $flags = NULL, $iterator_class = 'ArrayIterator')
 	{
-<<<<<<< HEAD
-=======
 		/**
 		 * @see http://www.w3.org/Protocols/rfc2616/rfc2616.html
 		 *
@@ -117,7 +115,6 @@
 		 */
 		$input = array_change_key_case($input, CASE_LOWER);
 
->>>>>>> a02f4d9b
 		// Parse the values into [Http_Header_Values]
 		parent::__construct(Http_Header::parse_header_values($input), $flags, $iterator_class);
 
@@ -222,38 +219,7 @@
 				continue;
 
 			// Sort them by comparison
-<<<<<<< HEAD
 			uasort($value, array($this, '_sort_by_comparison'));
-=======
-			uasort($value, function ($value_a, $value_b) {
-				// Test for correct instance type
-				if ( ! $value_a instanceof Kohana_Http_Header_Value or ! $value_b instanceof Kohana_Http_Header_Value)
-				{
-					// Return neutral if cannot test value
-					return 0;
-				}
-
-				// Extract the qualities
-				$a = (float) Arr::get($value_a->properties, 'q', Http_Header_Value::$default_quality);
-				$b = (float) Arr::get($value_b->properties, 'q', Http_Header_Value::$default_quality);
-
-				// If a == b
-				if ($a == $b)
-				{
-					return (int) 0; // Return neutral (0)
-				}
-				// If a < b
-				elseif ($a < $b)
-				{
-					return (int) -1; // Return negative (-1)
-				}
-				// If a > b
-				elseif ($a > $b)
-				{
-					return (int) 1; // Return positive (1)
-				}
-			});
->>>>>>> a02f4d9b
 
 			$values[$key] = $value;
 		}
