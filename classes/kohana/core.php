--- conflicted
+++ resolved
@@ -76,16 +76,12 @@
 	public static $log_errors = FALSE;
 
 	/**
-<<<<<<< HEAD
+	 * @var  boolean  TRUE if PHP safe mode is on
+	 */
+	public static $safe_mode = FALSE;
+
+	/**
 	 * @var  string  Character set of input and output
-=======
-	 * @var  boolean  safe mode enabled?
-	 */
-	public static $safe_mode = FALSE;
-
-	/**
-	 * @var  string  character set of input and output
->>>>>>> b54d3926
 	 */
 	public static $charset = 'utf-8';
 
@@ -105,16 +101,12 @@
 	public static $cache_dir;
 
 	/**
-<<<<<<< HEAD
+	 * @var  integer  default lifetime for caching, in seconds
+	 */
+	public static $cache_life = 60;
+
+	/**
 	 * @var  boolean  Whether to use internal caching for [Kohana::find_file], set by [Kohana::init]
-=======
-	 * @var  integer  default lifetime for caching, in seconds
-	 */
-	public static $cache_life = 60;
-
-	/**
-	 * @var  boolean  enabling internal caching?
->>>>>>> b54d3926
 	 */
 	public static $caching = FALSE;
 
@@ -186,7 +178,6 @@
 	 *
 	 * Type      | Setting    | Description                                    | Default Value
 	 * ----------|------------|------------------------------------------------|---------------
-<<<<<<< HEAD
 	 * `string`  | base_url   | The base URL for your application.  This should be the *relative* path from your DOCROOT to your `index.php` file, in other words, if Kohana is in a subfolder, set this to the subfolder name, otherwise leave it as the default.  **The leading slash is required**, trailing slash is optional.   | `"/"`
 	 * `string`  | index_file | The name of the [front controller](http://en.wikipedia.org/wiki/Front_Controller_pattern).  This is usually `index.php`.  To [remove index.php from your urls](http://192.168.70.2/userguide/guide/kohana/tutorials/clean-urls), set this to `FALSE`. | `"index.php"`
 	 * `string`  | charset    | Character set used for all input and output    | `"utf-8"`
@@ -195,17 +186,6 @@
 	 * `string`  | error_view | The view to use to display errors.  Only used when `errors` is `TRUE`. | `"kohana/error"`
 	 * `boolean` | profile    | Whether to enable the [Profiler](kohana/profiling). <br /> <br />**Recommended setting**: `TRUE` while developing, `FALSE` on production servers. | `TRUE`
 	 * `boolean` | caching    | Cache file locations to speed up [Kohana::find_file].  This has nothing to do with other caching methods like [Fragments](kohana/fragments) and the [Cache module](cache).  <br /> <br />  **Recommended setting**: `FALSE` while developing, `TRUE` on production servers. | `FALSE`
-=======
-	 * `boolean` | errors     | use internal error and exception handling?     | `TRUE`
-	 * `boolean` | profile    | do internal benchmarking?                      | `TRUE`
-	 * `boolean` | caching    | cache the location of files between requests?  | `FALSE`
-	 * `string`  | charset    | character set used for all input and output    | `"utf-8"`
-	 * `string`  | base_url   | set the base URL for the application           | `"/"`
-	 * `string`  | index_file | set the index.php file name                    | `"index.php"`
-	 * `string`  | cache_dir  | set the cache directory path                   | `APPPATH."cache"`
-	 * `integer` | cache_life | set the default cache lifetime                 | `60`
-	 * `string`  | error_view | set the error rendering view                   | `"kohana/error"`
->>>>>>> b54d3926
 	 *
 	 * @throws  Kohana_Exception
 	 * @param   array   Array of settings.  See above.
