<?php defined('SYSPATH') or die('No direct script access.');
/**
 * File-based configuration reader. Multiple configuration directories can be
 * used by attaching multiple instances of this class to [Config].
 *
 * @package    Kohana
 * @category   Configuration
 * @author     Kohana Team
 * @copyright  (c) 2009-2011 Kohana Team
 * @license    http://kohanaframework.org/license
 */
<<<<<<< HEAD
class Kohana_Config_File extends Kohana_Config_File_Reader 
{
	// @see Kohana_Config_File_Reader
}
=======
class Kohana_Config_File extends Config_Reader {

	/**
	 * @var  string  Configuration group name
	 */
	protected $_configuration_group;

	/**
	 * @var  bool  Has the config group changed?
	 */
	protected $_configuration_modified = FALSE;

	public function __construct($directory = 'config')
	{
		// Set the configuration directory name
		$this->_directory = trim($directory, '/');

		// Load the empty array
		parent::__construct();
	}

	/**
	 * Load and merge all of the configuration files in this group.
	 *
	 *     $config->load($name);
	 *
	 * @param   string  configuration group name
	 * @param   array   configuration array
	 * @return  $this   clone of the current object
	 * @uses    Kohana::load
	 */
	public function load($group, array $config = NULL)
	{
		if ($files = Kohana::find_file($this->_directory, $group, NULL, TRUE))
		{
			// Initialize the config array
			$config = array();

			foreach ($files as $file)
			{
				// Merge each file to the configuration array
				$config = Arr::merge($config, Kohana::load($file));
			}
		}

		return parent::load($group, $config);
	}

} // End Kohana_Config_File
>>>>>>> 9088288a
<|MERGE_RESOLUTION|>--- conflicted
+++ resolved
@@ -9,59 +9,7 @@
  * @copyright  (c) 2009-2011 Kohana Team
  * @license    http://kohanaframework.org/license
  */
-<<<<<<< HEAD
 class Kohana_Config_File extends Kohana_Config_File_Reader 
 {
 	// @see Kohana_Config_File_Reader
-}
-=======
-class Kohana_Config_File extends Config_Reader {
-
-	/**
-	 * @var  string  Configuration group name
-	 */
-	protected $_configuration_group;
-
-	/**
-	 * @var  bool  Has the config group changed?
-	 */
-	protected $_configuration_modified = FALSE;
-
-	public function __construct($directory = 'config')
-	{
-		// Set the configuration directory name
-		$this->_directory = trim($directory, '/');
-
-		// Load the empty array
-		parent::__construct();
-	}
-
-	/**
-	 * Load and merge all of the configuration files in this group.
-	 *
-	 *     $config->load($name);
-	 *
-	 * @param   string  configuration group name
-	 * @param   array   configuration array
-	 * @return  $this   clone of the current object
-	 * @uses    Kohana::load
-	 */
-	public function load($group, array $config = NULL)
-	{
-		if ($files = Kohana::find_file($this->_directory, $group, NULL, TRUE))
-		{
-			// Initialize the config array
-			$config = array();
-
-			foreach ($files as $file)
-			{
-				// Merge each file to the configuration array
-				$config = Arr::merge($config, Kohana::load($file));
-			}
-		}
-
-		return parent::load($group, $config);
-	}
-
-} // End Kohana_Config_File
->>>>>>> 9088288a
+}