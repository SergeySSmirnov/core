<?php defined('SYSPATH') or die('No direct script access.');
/**
 * Wrapper for configuration arrays. Multiple configuration readers can be
 * attached to allow loading configuration from files, database, etc.
 *
 * Configuration directives cascade across config sources in the same way that 
 * files cascade across the filesystem.
 *
 * Directives from sources high in the sources list will override ones from those
 * below them.
 *
 * @package    Kohana
 * @category   Configuration
 * @author     Kohana Team
<<<<<<< HEAD
 * @copyright  (c) 2010 Kohana Team
 * @license    http://kohanaphp.com/license
=======
 * @copyright  (c) 2009-2010 Kohana Team
 * @license    http://kohanaframework.org/license
>>>>>>> 3ee592fd
 */
class Kohana_Config {

	// Configuration readers
	protected $_sources = array();

	/**
	 * Attach a configuration reader. By default, the reader will be added as
	 * the first used reader. However, if the reader should be used only when
	 * all other readers fail, use `FALSE` for the second parameter.
	 *
	 *     $config->attach($reader);        // Try first
	 *     $config->attach($reader, FALSE); // Try last
	 *
	 * @param   object   Kohana_Config_Source instance
	 * @param   boolean  add the reader as the first used object
	 * @return  $this
	 */
	public function attach(Kohana_Config_Source $source, $first = TRUE)
	{
		if ($first === TRUE)
		{
			// Place the log reader at the top of the stack
			array_unshift($this->_sources, $source);
		}
		else
		{
			// Place the reader at the bottom of the stack
			$this->_sources[] = $source;
		}

		return $this;
	}

	/**
	 * Detach a configuration reader.
	 *
	 *     $config->detach($reader);
	 *
	 * @param   object  Kohana_Config_Source instance
	 * @return  $this
	 */
	public function detach(Kohana_Config_Source $source)
	{
		if (($key = array_search($source, $this->_sources)) !== FALSE)
		{
			// Remove the writer
			unset($this->_sources[$key]);
		}

		return $this;
	}

	/**
	 * Load a configuration group. 	Searches all the config sources, merging all the 
	 * directives found into a single config group.  Any changes made to the config 
	 * in this group will be mirrored across all writable sources.  
	 *
	 *     $array = $config->load($name);
	 *
	 * See [Kohana_Config_Group] for more info
	 *
	 * @param   string  configuration group name
	 * @return  object  Kohana_Config_Group
	 * @throws  Kohana_Exception
	 */
	public function load($group)
	{
		if( ! count($this->_sources))
		{
			throw new Kohana_Exception('No configuration sources attached');
		}

		if(isset($this->_groups[$group]))
		{
			return $this->_groups[$group];
		}

		$config = array();

		// We search from the "lowest" source and work our way up
		$sources = array_reverse($this->_sources);

		foreach ($sources as $source)
		{
			if ($source instanceof Kohana_Config_Reader)
			{
				$config = Arr::merge($config, $source->load($group));
			}
		}

		return $this->_groups[$group] = new Kohana_Config_Group($this, $group, $config);
	}

	/**
	 * Copy one configuration group to all of the other writers.
	 * 
	 *     $config->copy($name);
	 *
	 * @param   string   configuration group name
	 * @return  $this
	 */
	public function copy($group)
	{
		// Load the configuration group
		$config = $this->load($group);

		// Assuming there are more config items than config groups then this is slightly
		// more efficient method as it only requires the inner loop to be setup a few times
		//
		// Oh, and it's very DRY ;)
		foreach($config->as_array() as $key => $value)
		{
			$this->_write_config($group, $key, $value);
		}

		return $this;
	}

	/**
	 * Callback used by the config group to store changes made to configuration
	 *
	 * @param string         Group name
	 * @param string         Variable name
	 * @param mixed          The new value
	 * @return Kohana_Config Chainable instance
	 */
	public function _write_config($group, $key, $value)
	{
		foreach($this->_sources as $source)
		{
			if ( ! ($source instanceof Kohana_Config_Writer))
			{
				continue;
			}

			
			// Copy each value in the config
			$source->write($group, $key, $value);
		}

		return $this;
	}

} // End Kohana_Config<|MERGE_RESOLUTION|>--- conflicted
+++ resolved
@@ -12,13 +12,8 @@
  * @package    Kohana
  * @category   Configuration
  * @author     Kohana Team
-<<<<<<< HEAD
- * @copyright  (c) 2010 Kohana Team
- * @license    http://kohanaphp.com/license
-=======
  * @copyright  (c) 2009-2010 Kohana Team
  * @license    http://kohanaframework.org/license
->>>>>>> 3ee592fd
  */
 class Kohana_Config {
 
