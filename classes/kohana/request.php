<?php defined('SYSPATH') or die('No direct script access.');
/**
 * Request and response wrapper. Uses the [Route] class to determine what
 * [Controller] to send the request to.
 *
 * @package    Kohana
 * @category   Base
 * @author     Kohana Team
 * @copyright  (c) 2008-2010 Kohana Team
 * @license    http://kohanaframework.org/license
 */
class Kohana_Request {

	// HTTP status codes and messages
	public static $messages = array(
		// Informational 1xx
		100 => 'Continue',
		101 => 'Switching Protocols',

		// Success 2xx
		200 => 'OK',
		201 => 'Created',
		202 => 'Accepted',
		203 => 'Non-Authoritative Information',
		204 => 'No Content',
		205 => 'Reset Content',
		206 => 'Partial Content',
		207 => 'Multi-Status',

		// Redirection 3xx
		300 => 'Multiple Choices',
		301 => 'Moved Permanently',
		302 => 'Found', // 1.1
		303 => 'See Other',
		304 => 'Not Modified',
		305 => 'Use Proxy',
		// 306 is deprecated but reserved
		307 => 'Temporary Redirect',

		// Client Error 4xx
		400 => 'Bad Request',
		401 => 'Unauthorized',
		402 => 'Payment Required',
		403 => 'Forbidden',
		404 => 'Not Found',
		405 => 'Method Not Allowed',
		406 => 'Not Acceptable',
		407 => 'Proxy Authentication Required',
		408 => 'Request Timeout',
		409 => 'Conflict',
		410 => 'Gone',
		411 => 'Length Required',
		412 => 'Precondition Failed',
		413 => 'Request Entity Too Large',
		414 => 'Request-URI Too Long',
		415 => 'Unsupported Media Type',
		416 => 'Requested Range Not Satisfiable',
		417 => 'Expectation Failed',
		422 => 'Unprocessable Entity',
		423 => 'Locked',
		424 => 'Failed Dependency',

		// Server Error 5xx
		500 => 'Internal Server Error',
		501 => 'Not Implemented',
		502 => 'Bad Gateway',
		503 => 'Service Unavailable',
		504 => 'Gateway Timeout',
		505 => 'HTTP Version Not Supported',
		507 => 'Insufficient Storage',
		509 => 'Bandwidth Limit Exceeded'
	);

	/**
	 * @var  string  method: GET, POST, PUT, DELETE, etc
	 */
	public static $method = 'GET';

	/**
	 * @var  string  protocol: http, https, ftp, cli, etc
	 */
	public static $protocol = 'http';

	/**
	 * @var  string  referring URL
	 */
	public static $referrer;

	/**
	 * @var  string  client user agent
	 */
	public static $user_agent = '';

	/**
	 * @var  string  client IP address
	 */
	public static $client_ip = '0.0.0.0';

	/**
	 * @var  boolean  AJAX-generated request
	 */
	public static $is_ajax = FALSE;

	/**
	 * @var  object  main request instance
	 */
	public static $instance;

	/**
	 * @var  object  currently executing request instance
	 */
	public static $current;

	/**
	 * Main request singleton instance. If no URI is provided, the URI will
	 * be automatically detected.
	 *
	 *     $request = Request::instance();
	 *
	 * @param   string   URI of the request
	 * @return  Request
	 * @uses    Request::detect_uri
	 */
	public static function instance( & $uri = TRUE)
	{
		if ( ! Request::$instance)
		{
			if (Kohana::$is_cli)
			{
				// Default protocol for command line is cli://
				Request::$protocol = 'cli';

				// Get the command line options
				$options = CLI::options('uri', 'method', 'get', 'post');

				if (isset($options['uri']))
				{
					// Use the specified URI
					$uri = $options['uri'];
				}

				if (isset($options['method']))
				{
					// Use the specified method
					Request::$method = strtoupper($options['method']);
				}

				if (isset($options['get']))
				{
					// Overload the global GET data
					parse_str($options['get'], $_GET);
				}

				if (isset($options['post']))
				{
					// Overload the global POST data
					parse_str($options['post'], $_POST);
				}
			}
			else
			{
				if (isset($_SERVER['REQUEST_METHOD']))
				{
					// Use the server request method
					Request::$method = $_SERVER['REQUEST_METHOD'];
				}

				if ( ! empty($_SERVER['HTTPS']) AND filter_var($_SERVER['HTTPS'], FILTER_VALIDATE_BOOLEAN))
				{
					// This request is secure
					Request::$protocol = 'https';
				}

				if (isset($_SERVER['HTTP_X_REQUESTED_WITH']) AND strtolower($_SERVER['HTTP_X_REQUESTED_WITH']) === 'xmlhttprequest')
				{
					// This request is an AJAX request
					Request::$is_ajax = TRUE;
				}

				if (isset($_SERVER['HTTP_REFERER']))
				{
					// There is a referrer for this request
					Request::$referrer = $_SERVER['HTTP_REFERER'];
				}

				if (isset($_SERVER['HTTP_USER_AGENT']))
				{
					// Set the client user agent
					Request::$user_agent = $_SERVER['HTTP_USER_AGENT'];
				}

				if (isset($_SERVER['HTTP_X_FORWARDED_FOR']))
				{
					// Use the forwarded IP address, typically set when the
					// client is using a proxy server.
					Request::$client_ip = $_SERVER['HTTP_X_FORWARDED_FOR'];
				}
				elseif (isset($_SERVER['HTTP_CLIENT_IP']))
				{
					// Use the forwarded IP address, typically set when the
					// client is using a proxy server.
					Request::$client_ip = $_SERVER['HTTP_CLIENT_IP'];
				}
				elseif (isset($_SERVER['REMOTE_ADDR']))
				{
					// The remote IP address
					Request::$client_ip = $_SERVER['REMOTE_ADDR'];
				}

				if (Request::$method !== 'GET' AND Request::$method !== 'POST')
				{
					// Methods besides GET and POST do not properly parse the form-encoded
					// query string into the $_POST array, so we overload it manually.
					parse_str(file_get_contents('php://input'), $_POST);
				}

				if ($uri === TRUE)
				{
					$uri = Request::detect_uri();
				}
			}

			// Reduce multiple slashes to a single slash
			$uri = preg_replace('#//+#', '/', $uri);

			// Remove all dot-paths from the URI, they are not valid
			$uri = preg_replace('#\.[\s./]*/#', '', $uri);

			// Create the instance singleton
			Request::$instance = Request::$current = new Request($uri);

			// Add the default Content-Type header
			Request::$instance->headers['Content-Type'] = 'text/html; charset='.Kohana::$charset;
		}

		return Request::$instance;
	}

	/**
	 * Automatically detects the URI of the main request using PATH_INFO,
	 * REQUEST_URI, PHP_SELF or REDIRECT_URL.
	 *
	 *     $uri = Request::detect_uri();
	 *
	 * @return  string  URI of the main request
	 * @throws  Kohana_Exception
	 * @since   3.0.8
	 */
	public static function detect_uri()
	{
		if ( ! empty($_SERVER['PATH_INFO']))
		{
			// PATH_INFO does not contain the docroot or index
			$uri = $_SERVER['PATH_INFO'];
		}
		else
		{
			// REQUEST_URI and PHP_SELF include the docroot and index

			if (isset($_SERVER['REQUEST_URI']))
			{
				// REQUEST_URI includes the query string, remove it
				$uri = parse_url($_SERVER['REQUEST_URI'], PHP_URL_PATH);

				// Decode the request URI
				$uri = rawurldecode($uri);
			}
			elseif (isset($_SERVER['PHP_SELF']))
			{
				$uri = $_SERVER['PHP_SELF'];
			}
			elseif (isset($_SERVER['REDIRECT_URL']))
			{
				$uri = $_SERVER['REDIRECT_URL'];
			}
			else
			{
				// If you ever see this error, please report an issue at http://dev.kohanaphp.com/projects/kohana3/issues
				// along with any relevant information about your web server setup. Thanks!
				throw new Kohana_Exception('Unable to detect the URI using PATH_INFO, REQUEST_URI, PHP_SELF or REDIRECT_URL');
			}

			// Get the path from the base URL, including the index file
			$base_url = parse_url(Kohana::$base_url, PHP_URL_PATH);

			if (strpos($uri, $base_url) === 0)
			{
				// Remove the base URL from the URI
<<<<<<< HEAD
				$uri = substr($uri, strlen($base_url));
=======
				$uri = (string) substr($uri, strlen($base_url));
>>>>>>> 3ee592fd
			}

			if (Kohana::$index_file AND strpos($uri, Kohana::$index_file) === 0)
			{
				// Remove the index file from the URI
<<<<<<< HEAD
				$uri = substr($uri, strlen(Kohana::$index_file));
=======
				$uri = (string) substr($uri, strlen(Kohana::$index_file));
>>>>>>> 3ee592fd
			}
		}

		return $uri;
	}

	/**
	 * Return the currently executing request. This is changed to the current
	 * request when [Request::execute] is called and restored when the request
	 * is completed.
	 *
	 *     $request = Request::current();
	 *
	 * @return  Request
	 * @since   3.0.5
	 */
	public static function current()
	{
		return Request::$current;
	}

	/**
	 * Creates a new request object for the given URI. This differs from
	 * [Request::instance] in that it does not automatically detect the URI
	 * and should only be used for creating HMVC requests.
	 *
	 *     $request = Request::factory($uri);
	 *
	 * @param   string  URI of the request
	 * @return  Request
	 */
	public static function factory($uri)
	{
		return new Request($uri);
	}

	/**
	 * Returns information about the client user agent.
	 *
	 *     // Returns "Chrome" when using Google Chrome
	 *     $browser = Request::user_agent('browser');
	 *
	 * Multiple values can be returned at once by using an array:
	 *
	 *     // Get the browser and platform with a single call
	 *     $info = Request::user_agent(array('browser', 'platform'));
	 *
	 * When using an array for the value, an associative array will be returned.
	 *
	 * @param   mixed   string to return: browser, version, robot, mobile, platform; or array of values
	 * @return  mixed   requested information, FALSE if nothing is found
	 * @uses    Kohana::config
	 * @uses    Request::$user_agent
	 */
	public static function user_agent($value)
	{
		if (is_array($value))
		{
			$agent = array();
			foreach ($value as $v)
			{
				// Add each key to the set
				$agent[$v] = Request::user_agent($v);
			}

			return $agent;
		}

		static $info;

		if (isset($info[$value]))
		{
			// This value has already been found
			return $info[$value];
		}

		if ($value === 'browser' OR $value == 'version')
		{
			// Load browsers
			$browsers = Kohana::config('user_agents')->browser;

			foreach ($browsers as $search => $name)
			{
				if (stripos(Request::$user_agent, $search) !== FALSE)
				{
					// Set the browser name
					$info['browser'] = $name;

					if (preg_match('#'.preg_quote($search).'[^0-9.]*+([0-9.][0-9.a-z]*)#i', Request::$user_agent, $matches))
					{
						// Set the version number
						$info['version'] = $matches[1];
					}
					else
					{
						// No version number found
						$info['version'] = FALSE;
					}

					return $info[$value];
				}
			}
		}
		else
		{
			// Load the search group for this type
			$group = Kohana::config('user_agents')->$value;

			foreach ($group as $search => $name)
			{
				if (stripos(Request::$user_agent, $search) !== FALSE)
				{
					// Set the value name
					return $info[$value] = $name;
				}
			}
		}

		// The value requested could not be found
		return $info[$value] = FALSE;
	}

	/**
	 * Returns the accepted content types. If a specific type is defined,
	 * the quality of that type will be returned.
	 *
	 *     $types = Request::accept_type();
	 *
	 * @param   string  content MIME type
	 * @return  float   when checking a specific type
	 * @return  array
	 * @uses    Request::_parse_accept
	 */
	public static function accept_type($type = NULL)
	{
		static $accepts;

		if ($accepts === NULL)
		{
			// Parse the HTTP_ACCEPT header
			$accepts = Request::_parse_accept($_SERVER['HTTP_ACCEPT'], array('*/*' => 1.0));
		}

		if (isset($type))
		{
			// Return the quality setting for this type
			return isset($accepts[$type]) ? $accepts[$type] : $accepts['*/*'];
		}

		return $accepts;
	}

	/**
	 * Returns the accepted languages. If a specific language is defined,
	 * the quality of that language will be returned. If the language is not
	 * accepted, FALSE will be returned.
	 *
	 *     $langs = Request::accept_lang();
	 *
	 * @param   string  language code
	 * @return  float   when checking a specific language
	 * @return  array
	 * @uses    Request::_parse_accept
	 */
	public static function accept_lang($lang = NULL)
	{
		static $accepts;

		if ($accepts === NULL)
		{
			// Parse the HTTP_ACCEPT_LANGUAGE header
			$accepts = Request::_parse_accept($_SERVER['HTTP_ACCEPT_LANGUAGE']);
		}

		if (isset($lang))
		{
			// Return the quality setting for this lang
			return isset($accepts[$lang]) ? $accepts[$lang] : FALSE;
		}

		return $accepts;
	}

	/**
	 * Returns the accepted encodings. If a specific encoding is defined,
	 * the quality of that encoding will be returned. If the encoding is not
	 * accepted, FALSE will be returned.
	 *
	 *     $encodings = Request::accept_encoding();
	 *
	 * @param   string  encoding type
	 * @return  float   when checking a specific encoding
	 * @return  array
	 * @uses    Request::_parse_accept
	 */
	public static function accept_encoding($type = NULL)
	{
		static $accepts;

		if ($accepts === NULL)
		{
			// Parse the HTTP_ACCEPT_LANGUAGE header
			$accepts = Request::_parse_accept($_SERVER['HTTP_ACCEPT_ENCODING']);
		}

		if (isset($type))
		{
			// Return the quality setting for this type
			return isset($accepts[$type]) ? $accepts[$type] : FALSE;
		}

		return $accepts;
	}

	/**
	 * Parses an accept header and returns an array (type => quality) of the
	 * accepted types, ordered by quality.
	 *
	 *     $accept = Request::_parse_accept($header, $defaults);
	 *
	 * @param   string   header to parse
	 * @param   array    default values
	 * @return  array
	 */
	protected static function _parse_accept( & $header, array $accepts = NULL)
	{
		if ( ! empty($header))
		{
			// Get all of the types
			$types = explode(',', $header);

			foreach ($types as $type)
			{
				// Split the type into parts
				$parts = explode(';', $type);

				// Make the type only the MIME
				$type = trim(array_shift($parts));

				// Default quality is 1.0
				$quality = 1.0;

				foreach ($parts as $part)
				{
					// Prevent undefined $value notice below
					if (strpos($part, '=') === FALSE)
						continue;

					// Separate the key and value
					list ($key, $value) = explode('=', trim($part));

					if ($key === 'q')
					{
						// There is a quality for this type
						$quality = (float) trim($value);
					}
				}

				// Add the accept type and quality
				$accepts[$type] = $quality;
			}
		}

		// Make sure that accepts is an array
		$accepts = (array) $accepts;

		// Order by quality
		arsort($accepts);

		return $accepts;
	}

	/**
	 * @var  object  route matched for this request
	 */
	public $route;

	/**
	 * @var  integer  HTTP response code: 200, 404, 500, etc
	 */
	public $status = 200;

	/**
	 * @var  string  response body
	 */
	public $response = '';

	/**
	 * @var  array  headers to send with the response body
	 */
	public $headers = array();

	/**
	 * @var  string  controller directory
	 */
	public $directory = '';

	/**
	 * @var  string  controller to be executed
	 */
	public $controller;

	/**
	 * @var  string  action to be executed in the controller
	 */
	public $action;

	/**
	 * @var  string  the URI of the request
	 */
	public $uri;

	// Parameters extracted from the route
	protected $_params;

	/**
	 * Creates a new request object for the given URI. New requests should be
	 * created using the [Request::instance] or [Request::factory] methods.
	 *
	 *     $request = new Request($uri);
	 *
	 * @param   string  URI of the request
	 * @return  void
	 * @throws  Kohana_Request_Exception
	 * @uses    Route::all
	 * @uses    Route::matches
	 */
	public function __construct($uri)
	{
		// Remove trailing slashes from the URI
		$uri = trim($uri, '/');

		// Load routes
		$routes = Route::all();

		foreach ($routes as $name => $route)
		{
			if ($params = $route->matches($uri))
			{
				// Store the URI
				$this->uri = $uri;

				// Store the matching route
				$this->route = $route;

				if (isset($params['directory']))
				{
					// Controllers are in a sub-directory
					$this->directory = $params['directory'];
				}

				// Store the controller
				$this->controller = $params['controller'];

				if (isset($params['action']))
				{
					// Store the action
					$this->action = $params['action'];
				}
				else
				{
					// Use the default action
					$this->action = Route::$default_action;
				}

				// These are accessible as public vars and can be overloaded
				unset($params['controller'], $params['action'], $params['directory']);

				// Params cannot be changed once matched
				$this->_params = $params;

				return;
			}
		}

		// No matching route for this URI
		$this->status = 404;

		throw new Kohana_Request_Exception('Unable to find a route to match the URI: :uri',
			array(':uri' => $uri));
	}

	/**
	 * Returns the response as the string representation of a request.
	 *
	 *     echo $request;
	 *
	 * @return  string
	 */
	public function __toString()
	{
		return (string) $this->response;
	}

	/**
	 * Generates a relative URI for the current route.
	 *
	 *     $request->uri($params);
	 *
	 * @param   array   additional route parameters
	 * @return  string
	 * @uses    Route::uri
	 */
	public function uri(array $params = NULL)
	{
		if ( ! isset($params['directory']))
		{
			// Add the current directory
			$params['directory'] = $this->directory;
		}

		if ( ! isset($params['controller']))
		{
			// Add the current controller
			$params['controller'] = $this->controller;
		}

		if ( ! isset($params['action']))
		{
			// Add the current action
			$params['action'] = $this->action;
		}

		// Add the current parameters
		$params += $this->_params;

		return $this->route->uri($params);
	}

	/**
	 * Create a URL from the current request. This is a shortcut for:
	 *
	 *     echo URL::site($this->request->uri($params), $protocol);
	 *
	 * @param   string   route name
	 * @param   array    URI parameters
	 * @param   mixed    protocol string or boolean, adds protocol and domain
	 * @return  string
	 * @since   3.0.7
	 * @uses    URL::site
	 */
	public function url(array $params = NULL, $protocol = NULL)
	{
		// Create a URI with the current route and convert it to a URL
		return URL::site($this->uri($params), $protocol);
	}

	/**
	 * Retrieves a value from the route parameters.
	 *
	 *     $id = $request->param('id');
	 *
	 * @param   string   key of the value
	 * @param   mixed    default value if the key is not set
	 * @return  mixed
	 */
	public function param($key = NULL, $default = NULL)
	{
		if ($key === NULL)
		{
			// Return the full array
			return $this->_params;
		}

		return isset($this->_params[$key]) ? $this->_params[$key] : $default;
	}

	/**
	 * Sends the response status and all set headers. The current server
	 * protocol (HTTP/1.0 or HTTP/1.1) will be used when available. If not
	 * available, HTTP/1.1 will be used.
	 *
	 *     $request->send_headers();
	 *
	 * @return  $this
	 * @uses    Request::$messages
	 */
	public function send_headers()
	{
		if ( ! headers_sent())
		{
			if (isset($_SERVER['SERVER_PROTOCOL']))
			{
				// Use the default server protocol
				$protocol = $_SERVER['SERVER_PROTOCOL'];
			}
			else
			{
				// Default to using newer protocol
				$protocol = 'HTTP/1.1';
			}

			// HTTP status line
			header($protocol.' '.$this->status.' '.Request::$messages[$this->status]);

			foreach ($this->headers as $name => $value)
			{
				if (is_string($name))
				{
					// Combine the name and value to make a raw header
					$value = "{$name}: {$value}";
				}

				// Send the raw header
				header($value, TRUE);
			}
		}

		return $this;
	}

	/**
	 * Redirects as the request response. If the URL does not include a
	 * protocol, it will be converted into a complete URL.
	 *
	 *     $request->redirect($url);
	 *
	 * [!!] No further processing can be done after this method is called!
	 *
	 * @param   string   redirect location
	 * @param   integer  status code: 301, 302, etc
	 * @return  void
	 * @uses    URL::site
	 * @uses    Request::send_headers
	 */
	public function redirect($url, $code = 302)
	{
		if (strpos($url, '://') === FALSE)
		{
			// Make the URI into a URL
			$url = URL::site($url, TRUE);
		}

		// Set the response status
		$this->status = $code;

		// Set the location header
		$this->headers['Location'] = $url;

		// Send headers
		$this->send_headers();

		// Stop execution
		exit;
	}

	/**
	 * Processes the request, executing the controller action that handles this
	 * request, determined by the [Route].
	 *
	 * 1. Before the controller action is called, the [Controller::before] method
	 * will be called.
	 * 2. Next the controller action will be called.
	 * 3. After the controller action is called, the [Controller::after] method
	 * will be called.
	 *
	 * By default, the output from the controller is captured and returned, and
	 * no headers are sent.
	 *
	 *     $request->execute();
	 *
	 * @return  $this
	 * @throws  Kohana_Exception
	 * @uses    [Kohana::$profiling]
	 * @uses    [Profiler]
	 */
	public function execute()
	{
		// Create the class prefix
		$prefix = 'controller_';

		if ($this->directory)
		{
			// Add the directory name to the class prefix
			$prefix .= str_replace(array('\\', '/'), '_', trim($this->directory, '/')).'_';
		}

		if (Kohana::$profiling)
		{
			// Set the benchmark name
			$benchmark = '"'.$this->uri.'"';

			if ($this !== Request::$instance AND Request::$current)
			{
				// Add the parent request uri
				$benchmark .= ' « "'.Request::$current->uri.'"';
			}

			// Start benchmarking
			$benchmark = Profiler::start('Requests', $benchmark);
		}

		// Store the currently active request
		$previous = Request::$current;

		// Change the current request to this request
		Request::$current = $this;

		try
		{
			// Load the controller using reflection
			$class = new ReflectionClass($prefix.$this->controller);

			if ($class->isAbstract())
			{
				throw new Kohana_Exception('Cannot create instances of abstract :controller',
					array(':controller' => $prefix.$this->controller));
			}

			// Create a new instance of the controller
			$controller = $class->newInstance($this);

			// Determine the action to use
			$action = empty($this->action) ? Route::$default_action : $this->action;

			// Get all the method objects before invoking them
			$before = $class->getMethod('before');
			$method = $class->getMethod('action_'.$action);
			$after = $class->getMethod('after');
		}
		catch (Exception $e)
		{
			// Restore the previous request
			Request::$current = $previous;

			if (isset($benchmark))
			{
				// Delete the benchmark, it is invalid
				Profiler::delete($benchmark);
			}

			if ($e instanceof ReflectionException)
			{
				// Reflection will throw exceptions for missing classes or actions
				$this->status = 404;
			}

			// Re-throw the exception
			throw $e;
		}

		try
		{
			// Execute the "before action" method
			$before->invoke($controller);

			// Execute the main action with the parameters
			$method->invokeArgs($controller, $this->_params);

			// Execute the "after action" method
			$after->invoke($controller);
		}
		catch (Exception $e)
		{
			// All other exceptions are PHP/server errors
			$this->status = 500;

			throw $e;
		}

		// Restore the previous request
		Request::$current = $previous;

		if (isset($benchmark))
		{
			// Stop the benchmark
			Profiler::stop($benchmark);
		}

		return $this;
	}


	/**
	 * Generates an [ETag](http://en.wikipedia.org/wiki/HTTP_ETag) from the
	 * request response.
	 *
	 *     $etag = $request->generate_etag();
	 *
	 * [!!] If the request response is empty when this method is called, an
	 * exception will be thrown!
	 *
	 * @return string
	 * @throws Kohana_Request_Exception
	 */
	public function generate_etag()
	{
	    if ($this->response === NULL)
		{
			throw new Kohana_Request_Exception('No response yet associated with request - cannot auto generate resource ETag');
		}

		// Generate a unique hash for the response
		return '"'.sha1($this->response).'"';
	}


	/**
	 * Checks the browser cache to see the response needs to be returned.
	 *
	 *     $request->check_cache($etag);
	 *
	 * [!!] If the cache check succeeds, no further processing can be done!
	 *
	 * @param   string  etag to check
	 * @return  $this
	 * @throws  Kohana_Request_Exception
	 * @uses    Request::generate_etag
	 */
	public function check_cache($etag = null)
	{
		if (empty($etag))
		{
			$etag = $this->generate_etag();
		}

		// Set the ETag header
		$this->headers['ETag'] = $etag;

		// Add the Cache-Control header if it is not already set
		// This allows etags to be used with Max-Age, etc
		$this->headers += array(
			'Cache-Control' => 'must-revalidate',
		);

		if (isset($_SERVER['HTTP_IF_NONE_MATCH']) AND $_SERVER['HTTP_IF_NONE_MATCH'] === $etag)
		{
			// No need to send data again
			$this->status = 304;
			$this->send_headers();

			// Stop execution
			exit;
		}

		return $this;
	}

} // End Request<|MERGE_RESOLUTION|>--- conflicted
+++ resolved
@@ -286,21 +286,13 @@
 			if (strpos($uri, $base_url) === 0)
 			{
 				// Remove the base URL from the URI
-<<<<<<< HEAD
-				$uri = substr($uri, strlen($base_url));
-=======
 				$uri = (string) substr($uri, strlen($base_url));
->>>>>>> 3ee592fd
 			}
 
 			if (Kohana::$index_file AND strpos($uri, Kohana::$index_file) === 0)
 			{
 				// Remove the index file from the URI
-<<<<<<< HEAD
-				$uri = substr($uri, strlen(Kohana::$index_file));
-=======
 				$uri = (string) substr($uri, strlen(Kohana::$index_file));
->>>>>>> 3ee592fd
 			}
 		}
 
