--- conflicted
+++ resolved
@@ -590,98 +590,54 @@
 		// Remove trailing slashes from the URI
 		$uri = trim($uri, '/');
 
-<<<<<<< HEAD
-		$params = self::process_uri($uri);
-
-		if ($params)
-		{
-			// Store the URI
-			$this->uri = $params['uri'];
-
-			// Store the matching route
-			$this->route = $params['route'];
-
-			if (isset($params['directory']))
-			{
-				// Controllers are in a sub-directory
-				$this->directory = $params['directory'];
-			}
-
-			// Store the controller
-			$this->controller = $params['controller'];
-
-			if (isset($params['action']))
-			{
-				// Store the action
-				$this->action = $params['action'];
-			}
-			else
-			{
-				// Use the default action
-				$this->action = Route::$default_action;
-			}
-
-			// These are accessible as public vars and can be overloaded
-			unset($params['controller'], $params['action'], $params['directory']);
-
-			// Params cannot be changed once matched
-			$this->_params = $params;
-
-			return;
-=======
 		// Detect protocol (if present)
 		/**
 		 * @todo   make this smarter, search for localhost etc
 		 */
 		if (strpos($uri, '://') === FALSE)
 		{
-			// Load routes
-			$routes = Route::all();
-
-			foreach ($routes as $name => $route)
-			{
-				if ($params = $route->matches($uri))
-				{
-					// Store the URI
-					$this->_uri = $uri;
-
-					// Store the matching route
-					$this->_route = $route;
-
-					// Is this route external
-					$this->_external = $this->_route->is_external();
-
-					if (isset($params['directory']))
-					{
-						// Controllers are in a sub-directory
-						$this->_directory = $params['directory'];
-					}
-
-					// Store the controller
-					$this->_controller = $params['controller'];
-
-					if (isset($params['action']))
-					{
-						// Store the action
-						$this->_action = $params['action'];
-					}
-					else
-					{
-						// Use the default action
-						$this->_action = Route::$default_action;
-					}
-
-					// These are accessible as public vars and can be overloaded
-					unset($params['controller'], $params['action'], $params['directory']);
-
-					// Params cannot be changed once matched
-					$this->_params = $params;
-
-					// Apply the client
-					$this->_client = new Request_Client_Internal(array('cache' => $cache));
-
-					return;
-				}
+			$params = self::process_uri($uri);
+			if ($params)
+			{
+				// Store the URI
+				$this->_uri = $params['uri'];
+
+				// Store the matching route
+				$this->_route = $params['route'];
+
+				// Is this route external
+				$this->_external = $this->_route->is_external();
+
+				if (isset($params['directory']))
+				{
+					// Controllers are in a sub-directory
+					$this->_directory = $params['directory'];
+				}
+
+				// Store the controller
+				$this->_controller = $params['controller'];
+
+				if (isset($params['action']))
+				{
+					// Store the action
+					$this->_action = $params['action'];
+				}
+				else
+				{
+					// Use the default action
+					$this->_action = Route::$default_action;
+				}
+
+				// These are accessible as public vars and can be overloaded
+				unset($params['controller'], $params['action'], $params['directory']);
+
+				// Params cannot be changed once matched
+				$this->_params = $params;
+
+				// Apply the client
+				$this->_client = new Request_Client_Internal(array('cache' => $cache));
+
+				return;
 			}
 
 			// No matching route for this URI
@@ -689,7 +645,6 @@
 
 			throw new Kohana_Request_Exception('Unable to find a route to match the URI: :uri',
 				array(':uri' => $uri));
->>>>>>> b9f6489b
 		}
 		else
 		{
@@ -1270,7 +1225,6 @@
 		}
 	}
 
-<<<<<<< HEAD
 	public static function process_uri($uri, $routes = NULL)
 	{
 		// Load routes
@@ -1306,6 +1260,4 @@
 
 		return $params;
 	}
-=======
->>>>>>> b9f6489b
 } // End Request