<?php defined('SYSPATH') or die('No direct script access.');
/**
<<<<<<< HEAD
 * Request and response wrapper.
 * 
 * @todo   Create a new Response object
 * @todo   Isolate request variables from each other
=======
 * Request and response wrapper. Uses the [Route] class to determine what
 * [Controller] to send the request to.
>>>>>>> e73f0b8d
 *
 * @package    Kohana
 * @category   Base
 * @author     Kohana Team
 * @copyright  (c) 2008-2009 Kohana Team
 * @license    http://kohanaphp.com/license
 */
class Kohana_Request {

	/**
	 * @var  string  protocol: http, https, ftp, cli, etc
	 */
	public static $protocol = 'http';

	/**
	 * @var  string  referring URL
	 */
	public static $referrer;

	/**
	 * @var  string  client user agent
	 */
	public static $user_agent = '';

	/**
	 * @var  string  client IP address
	 */
	public static $client_ip = '0.0.0.0';

	/**
	 * Main request singleton instance. If no URI is provided, the URI will
	 * be automatically detected using PATH_INFO, REQUEST_URI, or PHP_SELF.
	 *
	 *     $request = Request::instance();
	 *
	 * @param   string   URI of the request
	 * @return  Request
	 */
	public static function instance( & $uri = TRUE)
	{
		static $instance;

		if ($instance === NULL)
		{
			if (Kohana::$is_cli)
			{
				// Default protocol for command line is cli://
				Request::$protocol = 'cli';

				// Get the command line options
				$options = CLI::options('uri', 'method', 'get', 'post');

				if (isset($options['uri']))
				{
					// Use the specified URI
					$uri = $options['uri'];
				}

				if (isset($options['method']))
				{
					// Use the specified method
					$config['method'] = strtoupper($options['method']);
				}

				if (isset($options['get']))
				{
					// Overload the global GET data
					parse_str($options['get'], $_GET);
				}

				if (isset($options['post']))
				{
					// Overload the global POST data
					parse_str($options['post'], $_POST);
				}
			}
			else
			{
				if (isset($_SERVER['REQUEST_METHOD']))
				{
					// Use the server request method
					$config['method'] = $_SERVER['REQUEST_METHOD'];
				}

				if ( ! empty($_SERVER['HTTPS']) AND filter_var($_SERVER['HTTPS'], FILTER_VALIDATE_BOOLEAN))
				{
					// This request is secure
					Request::$protocol = 'https';
				}

				if (isset($_SERVER['HTTP_X_REQUESTED_WITH']) AND strtolower($_SERVER['HTTP_X_REQUESTED_WITH']) === 'xmlhttprequest')
				{
					// This request is an AJAX request
					$config['is_ajax'] = TRUE;
				}

				if (isset($_SERVER['HTTP_REFERER']))
				{
					// There is a referrer for this request
					Request::$referrer = $_SERVER['HTTP_REFERER'];
				}

				if (isset($_SERVER['HTTP_USER_AGENT']))
				{
					// Set the client user agent
					Request::$user_agent = $_SERVER['HTTP_USER_AGENT'];
				}

				if (isset($_SERVER['HTTP_X_FORWARDED_FOR']))
				{
					// Use the forwarded IP address, typically set when the
					// client is using a proxy server.
					Request::$client_ip = $_SERVER['HTTP_X_FORWARDED_FOR'];
				}
				elseif (isset($_SERVER['HTTP_CLIENT_IP']))
				{
					// Use the forwarded IP address, typically set when the
					// client is using a proxy server.
					Request::$client_ip = $_SERVER['HTTP_CLIENT_IP'];
				}
				elseif (isset($_SERVER['REMOTE_ADDR']))
				{
					// The remote IP address
					Request::$client_ip = $_SERVER['REMOTE_ADDR'];
				}

				if ($config['method'] !== 'GET' AND $config['method'] !== 'POST')
				{
					// Methods besides GET and POST do not properly parse the form-encoded
					// query string into the $_POST array, so we overload it manually.
					parse_str(file_get_contents('php://input'), $_POST);
				}

				if ($uri === TRUE)
				{
					if ( ! empty($_SERVER['PATH_INFO']))
					{
						// PATH_INFO does not contain the docroot or index
						$uri = $_SERVER['PATH_INFO'];
					}
					else
					{
						// REQUEST_URI and PHP_SELF include the docroot and index

						if (isset($_SERVER['REQUEST_URI']))
						{
							// REQUEST_URI includes the query string, remove it
							$uri = parse_url($_SERVER['REQUEST_URI'], PHP_URL_PATH);
						}
						elseif (isset($_SERVER['PHP_SELF']))
						{
							$uri = $_SERVER['PHP_SELF'];
						}
						elseif (isset($_SERVER['REDIRECT_URL']))
						{
							$uri = $_SERVER['REDIRECT_URL'];
						}
						else
						{
							// If you ever see this error, please report an issue at and include a dump of $_SERVER
							// http://dev.kohanaphp.com/projects/kohana3/issues
							throw new Kohana_Exception('Unable to detect the URI using PATH_INFO, REQUEST_URI, or PHP_SELF');
						}

						// Get the path from the base URL, including the index file
						$base_url = parse_url(Kohana::$base_url, PHP_URL_PATH);

						if (strpos($uri, $base_url) === 0)
						{
							// Remove the base URL from the URI
							$uri = substr($uri, strlen($base_url));
						}

						if (Kohana::$index_file AND strpos($uri, Kohana::$index_file) === 0)
						{
							// Remove the index file from the URI
							$uri = substr($uri, strlen(Kohana::$index_file));
						}
					}
				}
			}

			// Reduce multiple slashes to a single slash
			$uri = preg_replace('#//+#', '/', $uri);

			// Remove all dot-paths from the URI, they are not valid
			$uri = preg_replace('#\.[\s./]*/#', '', $uri);

			$config['get'] = $_GET;
			$config['post'] = $_POST;

			// Create the instance singleton
			$instance = new Request($uri, $config);

			// Add the Content-Type header
//			$instance->headers['Content-Type'] = 'text/html; charset='.Kohana::$charset;
		}

		return $instance;
	}

	/**
	 * Creates a new request object for the given URI. This differs from
	 * [Request::instance] in that it does not automatically detect the URI
	 * and should only be used for creating HMVC requests.
	 *
	 *     $request = Request::factory($uri);
	 *
	 * @param   string  URI of the request
	 * @return  Request
	 */
	public static function factory($uri)
	{
		return new Request($uri);
	}

	/**
	 * Returns information about the client user agent.
	 *
	 *     // Returns "Chrome" when using Google Chrome
	 *     $browser = Request::user_agent('browser');
	 *
	 * @param   string  value to return: browser, version, robot, mobile, platform
	 * @return  string  requested information
	 * @return  FALSE   no information found
	 * @uses    Kohana::config
	 * @uses    Request::$user_agent
	 */
	public static function user_agent($value)
	{
		static $info;

		if (isset($info[$value]))
		{
			// This value has already been found
			return $info[$value];
		}

		if ($value === 'browser' OR $value == 'version')
		{
			// Load browsers
			$browsers = Kohana::config('user_agents')->browser;

			foreach ($browsers as $search => $name)
			{
				if (stripos(Request::$user_agent, $search) !== FALSE)
				{
					// Set the browser name
					$info['browser'] = $name;

					if (preg_match('#'.preg_quote($search).'[^0-9.]*+([0-9.][0-9.a-z]*)#i', Request::$user_agent, $matches))
					{
						// Set the version number
						$info['version'] = $matches[1];
					}
					else
					{
						// No version number found
						$info['version'] = FALSE;
					}

					return $info[$value];
				}
			}
		}
		else
		{
			// Load the search group for this type
			$group = Kohana::config('user_agents')->$value;

			foreach ($group as $search => $name)
			{
				if (stripos(Request::$user_agent, $search) !== FALSE)
				{
					// Set the value name
					return $info[$value] = $name;
				}
			}
		}

		// The value requested could not be found
		return $info[$value] = FALSE;
	}

	/**
	 * Returns the accepted content types. If a specific type is defined,
	 * the quality of that type will be returned.
	 *
	 *     $types = Request::accept_type();
	 *
	 * @param   string  content MIME type
	 * @return  float   when checking a specific type
	 * @return  array
	 * @uses    Request::_parse_accept
	 */
	public static function accept_type($type = NULL)
	{
		static $accepts;

		if ($accepts === NULL)
		{
			// Parse the HTTP_ACCEPT header
			$accepts = Request::_parse_accept($_SERVER['HTTP_ACCEPT'], array('*/*' => 1.0));
		}

		if (isset($type))
		{
			// Return the quality setting for this type
			return isset($accepts[$type]) ? $accepts[$type] : $accepts['*/*'];
		}

		return $accepts;
	}

	/**
	 * Returns the accepted languages. If a specific language is defined,
	 * the quality of that language will be returned. If the language is not
	 * accepted, FALSE will be returned.
	 *
	 *     $langs = Request::accept_lang();
	 *
	 * @param   string  language code
	 * @return  float   when checking a specific language
	 * @return  array
	 * @uses    Request::_parse_accept
	 */
	public static function accept_lang($lang = NULL)
	{
		static $accepts;

		if ($accepts === NULL)
		{
			// Parse the HTTP_ACCEPT_LANGUAGE header
			$accepts = Request::_parse_accept($_SERVER['HTTP_ACCEPT_LANGUAGE']);
		}

		if (isset($lang))
		{
			// Return the quality setting for this lang
			return isset($accepts[$lang]) ? $accepts[$lang] : FALSE;
		}

		return $accepts;
	}

	/**
	 * Returns the accepted encodings. If a specific encoding is defined,
	 * the quality of that encoding will be returned. If the encoding is not
	 * accepted, FALSE will be returned.
	 *
	 *     $encodings = Request::accept_encoding();
	 *
	 * @param   string  encoding type
	 * @return  float   when checking a specific encoding
	 * @return  array
	 * @uses    Request::_parse_accept
	 */
	public static function accept_encoding($type = NULL)
	{
		static $accepts;

		if ($accepts === NULL)
		{
			// Parse the HTTP_ACCEPT_LANGUAGE header
			$accepts = Request::_parse_accept($_SERVER['HTTP_ACCEPT_ENCODING']);
		}

		if (isset($type))
		{
			// Return the quality setting for this type
			return isset($accepts[$type]) ? $accepts[$type] : FALSE;
		}

		return $accepts;
	}


	/**
	 * Parses an accept header and returns an array (type => quality) of the
	 * accepted types, ordered by quality.
	 *
	 *     $accept = Request::_parse_accept($header, $defaults);
	 *
	 * @param   string   header to parse
	 * @param   array    default values
	 * @return  array
	 */
	protected static function _parse_accept( & $header, array $accepts = NULL)
	{
		if ( ! empty($header))
		{
			// Get all of the types
			$types = explode(',', $header);

			foreach ($types as $type)
			{
				// Split the type into parts
				$parts = explode(';', $type);

				// Make the type only the MIME
				$type = trim(array_shift($parts));

				// Default quality is 1.0
				$quality = 1.0;

				foreach ($parts as $part)
				{
					// Prevent undefined $value notice below
					if (strpos($part, '=') === FALSE)
						continue;

					// Separate the key and value
					list ($key, $value) = explode('=', trim($part));

					if ($key === 'q')
					{
						// There is a quality for this type
						$quality = (float) trim($value);
					}
				}

				// Add the accept type and quality
				$accepts[$type] = $quality;
			}
		}

		// Make sure that accepts is an array
		$accepts = (array) $accepts;

		// Order by quality
		arsort($accepts);

		return $accepts;
	}

	/**
	 * Tests whether the request is for an internal call or
	 * external call
	 *
	 * @param   string   the uri to test
	 * @return  boolean  FALSE internal call, TRUE for external request
	 */
	protected static function _request_external($uri)
	{
		// If there is no protocal, request is internal
		if (FALSE === strpos($uri, '://'))
			return FALSE;

		// Discover in uri is statistics
		$base_path = URL::base(TRUE, TRUE);
		$base_path_position = strpos($uri, $base_path);

		// If the base_path did not match at all, or it was located beyond the start
		// of the URI
		if (FALSE === $base_path_position or 0 < $base_path_position)
			return TRUE;

		return FALSE;
	}

	/**
	 * @var  string  method: GET, POST, PUT, DELETE, etc
	 */
	public $method = 'GET';

	/**
	 * @var  object  route matched for this request
	 */
	public $route;

	/**
	 * @var  boolean  true if external request
	 */
	public $external = FALSE;

	/**
	 * @var  integer  HTTP response code: 200, 404, 500, etc
	 */
	public $status = 200;

	/**
	 * @var  object  response 
	 */
	public $response;

	/**
	 * @var  array  headers to send with the request
	 */
	public $headers = array();

	/**
	 * @var  array  cookies to be sent with the request
	 */
	public $cookies = array();

	/**
	 * @var  string  controller directory
	 */
	public $directory = '';

	/**
	 * @var  string  controller to be executed
	 */
	public $controller;

	/**
	 * @var  string  action to be executed in the controller
	 */
	public $action;

	/**
	 * @var  string  the URI of the request
	 */
	public $uri;

	/**
	 * @var  array   GET parameters for this request
	 */
	public $get = array();

	/**
	 * @var  array   POST parameters for this request
	 */
	public $post = array();

	/**
	 * @var  boolean  AJAX-generated request
	 */
	public $is_ajax = FALSE;

	/**
	 * @var  array|bool Original GET, POST, SERVER vars before alteration
	 */
	protected $_previous_environment = FALSE;

	// Parameters extracted from the route
	protected $_params;

	/**
	 * Creates a new request object for the given URI. New requests should be
	 * created using the [Request::instance] or [Request::factory] methods.
	 *
	 *     $request = new Request($uri);
	 *
	 * @param   string  URI of the request
	 * @param   config  settings for this request object
	 * @return  void
	 * @throws  Kohana_Request_Exception
	 * @uses    Route::all
	 * @uses    Route::matches
	 */
	public function __construct($uri, array $config = array())
	{
		// Parse an array of request properties
		foreach ($config as $key => $value)
		{
			if (property_exists($this, $key))
				$this->$key = $value;
		}

		// Test if request is internal or external
		if (Request::_request_external($uri))
		{
			$this->external = TRUE;
			$this->uri = $uri;
			return;
		}

		// Remove trailing slashes from the URI
		$uri = trim($uri, '/');

		// Load routes
		$routes = Route::all();

		foreach ($routes as $name => $route)
		{
			if ($params = $route->matches($uri))
			{
				// Store the URI
				$this->uri = $uri;

				// Store the matching route
				$this->route = $route;

				if (isset($params['directory']))
				{
					// Controllers are in a sub-directory
					$this->directory = $params['directory'];
				}

				// Store the controller
				$this->controller = $params['controller'];

				if (isset($params['action']))
				{
					// Store the action
					$this->action = $params['action'];
				}
				else
				{
					// Use the default action
					$this->action = Route::$default_action;
				}

				// These are accessible as public vars and can be overloaded
				unset($params['controller'], $params['action'], $params['directory']);

				// Params cannot be changed once matched
				$this->_params = $params;

				return;
			}
		}

		// No matching route for this URI
		$this->status = 404;

		throw new Kohana_Request_Exception('Unable to find a route to match the URI: :uri',
			array(':uri' => $uri));
	}

	/**
	 * Returns the response as the string representation of a request.
	 *
	 *     echo $request;
	 *
	 * @return  string
	 */
	public function __toString()
	{
		return (string) $this->response;
	}

	/**
	 * Generates a relative URI for the current route.
	 *
	 *     $request->uri($params);
	 *
	 * @param   array   additional route parameters
	 * @return  string
	 * @uses    Route::uri
	 */
	public function uri(array $params = NULL)
	{
		if ( ! isset($params['directory']))
		{
			// Add the current directory
			$params['directory'] = $this->directory;
		}

		if ( ! isset($params['controller']))
		{
			// Add the current controller
			$params['controller'] = $this->controller;
		}

		if ( ! isset($params['action']))
		{
			// Add the current action
			$params['action'] = $this->action;
		}

		// Add the current parameters
		$params += $this->_params;

		return $this->route->uri($params);
	}

	/**
	 * Retrieves a value from the route parameters.
	 *
	 *     $id = $request->param('id');
	 *
	 * @param   string   key of the value
	 * @param   mixed    default value if the key is not set
	 * @return  mixed
	 */
	public function param($key = NULL, $default = NULL)
	{
		if ($key === NULL)
		{
			// Return the full array
			return $this->_params;
		}

		return isset($this->_params[$key]) ? $this->_params[$key] : $default;
	}

	/**
<<<<<<< HEAD
	 * Redirects as the request response.
=======
	 * Sends the response status and all set headers. The current server
	 * protocol (HTTP/1.0 or HTTP/1.1) will be used when available. If not
	 * available, HTTP/1.1 will be used.
	 *
	 *     $request->send_headers();
	 *
	 * @return  $this
	 * @uses    Request::$messages
	 */
	public function send_headers()
	{
		if ( ! headers_sent())
		{
			if (isset($_SERVER['SERVER_PROTOCOL']))
			{
				// Use the default server protocol
				$protocol = $_SERVER['SERVER_PROTOCOL'];
			}
			else
			{
				// Default to using newer protocol
				$protocol = 'HTTP/1.1';
			}

			// HTTP status line
			header($protocol.' '.$this->status.' '.Request::$messages[$this->status]);

			foreach ($this->headers as $name => $value)
			{
				if (is_string($name))
				{
					// Combine the name and value to make a raw header
					$value = "{$name}: {$value}";
				}

				// Send the raw header
				header($value, TRUE);
			}
		}

		return $this;
	}

	/**
	 * Redirects as the request response. If the URL does not include a
	 * protocol, it will be converted into a complete URL.
	 *
	 *     $request->redirect($url);
	 *
	 * [!!] No further processing can be done after this method is called!
>>>>>>> e73f0b8d
	 *
	 * @param   string   redirect location
	 * @param   integer  status code: 301, 302, etc
	 * @return  void
	 * @uses    URL::site
	 * @uses    Request::send_headers
	 */
	public function redirect($url, $code = 302)
	{
		if (strpos($url, '://') === FALSE)
		{
			// Make the URI into a URL
			$url = URL::site($url, TRUE);
		}

		// Set the response status
		$config['status'] = $code;

		// Set the location header
		$config['headers']['Location'] = $url;

		$this->response = new Response($config);

<<<<<<< HEAD
		// Send headers
		$this->response->send_headers();
=======
	/**
	 * Send file download as the response. All execution will be halted when
	 * this method is called! Use TRUE for the filename to send the current
	 * response as the file content. The third parameter allows the following
	 * options to be set:
	 *
	 * Type      | Option    | Description                        | Default Value
	 * ----------|-----------|------------------------------------|--------------
	 * `boolean` | inline    | Display inline instead of download | `FALSE`
	 * `string`  | mime_type | Manual mime type                   | Automatic
	 *
	 * Download a file that already exists:
	 *
	 *     $request->send_file('media/packages/kohana.zip');
	 *
	 * Download generated content as a file:
	 *
	 *     $request->send_file($content, $filename);
	 *
	 * [!!] No further processing can be done after this method is called!
	 *
	 * @param   string   filename with path, or TRUE for the current response
	 * @param   string   downloaded file name
	 * @param   array    additional options
	 * @return  void
	 * @throws  Kohana_Exception
	 * @uses    File::mime_by_ext
	 * @uses    File::mime
	 * @uses    Request::send_headers
	 */
	public function send_file($filename, $download = NULL, array $options = NULL)
	{
		if ( ! empty($options['mime_type']))
		{
			// The mime-type has been manually set
			$mime = $options['mime_type'];
		}

		if ($filename === TRUE)
		{
			if (empty($download))
			{
				throw new Kohana_Exception('Download name must be provided for streaming files');
			}

			if ( ! isset($mime))
			{
				// Guess the mime using the file extension
				$mime = File::mime_by_ext(strtolower(pathinfo($download, PATHINFO_EXTENSION)));
			}

			// Get the content size
			$size = strlen($this->response);

			// Create a temporary file to hold the current response
			$file = tmpfile();

			// Write the current response into the file
			fwrite($file, $this->response);

			// Prepare the file for reading
			fseek($file, 0);
		}
		else
		{
			// Get the complete file path
			$filename = realpath($filename);

			if (empty($download))
			{
				// Use the file name as the download file name
				$download = pathinfo($filename, PATHINFO_BASENAME);
			}

			// Get the file size
			$size = filesize($filename);

			if ( ! isset($mime))
			{
				// Get the mime type
				$mime = File::mime($filename);
			}

			// Open the file for reading
			$file = fopen($filename, 'rb');
		}

		// Inline or download?
		$disposition = empty($options['inline']) ? 'attachment' : 'inline';

		// Set the headers for a download
		$this->headers['Content-Disposition'] = $disposition.'; filename="'.$download.'"';
		$this->headers['Content-Type']        = $mime;
		$this->headers['Content-Length']      = $size;

		if ( ! empty($options['resumable']))
		{
			// @todo: ranged download processing
		}

		// Send all headers now
		$this->send_headers();

		while (ob_get_level())
		{
			// Flush all output buffers
			ob_end_flush();
		}

		// Manually stop execution
		ignore_user_abort(TRUE);

		// Keep the script running forever
		set_time_limit(0);

		// Send data in 16kb blocks
		$block = 1024 * 16;

		while ( ! feof($file))
		{
			if (connection_aborted())
				break;

			// Output a block of the file
			echo fread($file, $block);

			// Send the data now
			flush();
		}

		// Close the file
		fclose($file);
>>>>>>> e73f0b8d

		// Stop execution
		exit;
	}

	/**
	 * Processes the request, executing the controller action that handles this
	 * request, determined by the [Route].
	 *
	 * 1. Before the controller action is called, the [Controller::before] method
	 * will be called.
	 * 2. Next the controller action will be called.
	 * 3. After the controller action is called, the [Controller::after] method
	 * will be called.
	 *
	 * By default, the output from the controller is captured and returned, and
	 * no headers are sent.
	 *
<<<<<<< HEAD
	 * @param   array    Additional headers to send with the request
	 * @param   string   The HTTP method to use
=======
	 *     $request->execute();
	 *
>>>>>>> e73f0b8d
	 * @return  $this
	 * @throws  Kohana_Exception
	 * @uses    [Kohana::$profiling]
	 * @uses    [Profiler]
	 */
	public function execute()
	{
		// If this is an external request, process it as such
		if ($this->external)
			return $this->_external_execute();

		// Create the class prefix
		$prefix = 'controller_';

		if ( ! empty($this->directory))
		{
			// Add the directory name to the class prefix
			$prefix .= str_replace(array('\\', '/'), '_', trim($this->directory, '/')).'_';
		}

		if (Kohana::$profiling === TRUE)
		{
			// Start benchmarking
			$benchmark = Profiler::start('Requests', $this->uri);
		}

		try
		{
			// Initialise the Request environment
			$this->_init_environment();

			// Load the controller using reflection
			$class = new ReflectionClass($prefix.$this->controller);

			if ($class->isAbstract())
			{
				throw new Kohana_Exception('Cannot create instances of abstract :controller',
					array(':controller' => $prefix.$this->controller));
			}

			// Create a response
			$this->response = new Response;

			// Create a new instance of the controller
			$controller = $class->newInstance($this);

			// Execute the "before action" method
			$class->getMethod('before')->invoke($controller);

			// Determine the action to use
			$action = empty($this->action) ? Route::$default_action : $this->action;

			// Execute the main action with the parameters
			$class->getMethod('action_'.$action)->invokeArgs($controller, $this->_params);

			// Execute the "after action" method
			$class->getMethod('after')->invoke($controller);

			// De-initialise the Request environment
			$this->_deinit_environment();
		}
		catch (Exception $e)
		{
			if (isset($benchmark))
			{
				// Delete the benchmark, it is invalid
				Profiler::delete($benchmark);
			}

			if ($e instanceof ReflectionException)
			{
				// Reflection will throw exceptions for missing classes or actions
				$this->status = 404;
			}
			else
			{
				// All other exceptions are PHP/server errors
				$this->status = 500;
			}

			// Re-throw the exception
			throw $e;
		}

		if (isset($benchmark))
		{
			// Stop the benchmark
			Profiler::stop($benchmark);
		}

		return $this->response;
	}

	/**
<<<<<<< HEAD
	 * Initialises the server environment variables
	 * for this request execution.
	 * 
	 * - Stores _GET, _POST and select _SERVER vars
	 * - Replaces _GET, _POST and select _SERVER vars
	 *
	 * @return void
=======
	 * Generates an [ETag](http://en.wikipedia.org/wiki/HTTP_ETag) from the
	 * request response.
	 *
	 *     $etag = $request->generate_etag();
	 * 
	 * [!!] If the request response is empty when this method is called, an
	 * exception will be thrown!
	 *
	 * @return string
	 * @throws Kohana_Request_Exception
>>>>>>> e73f0b8d
	 */
	protected function _init_environment()
	{
		// Store existing $_GET, $_POST, $_SERVER vars
		$this->_previous_environment = array(
			'_GET'    => $_GET,
			'_POST'   => $_POST,
			'_SERVER' => $_SERVER,
		);

		// Assign this requests values to globals
		$_GET = $this->get;
		$_POST = $this->post;

		$query_strings = array();
		foreach ($_GET as $key => $val)
			$query_strings[] = $key.'='.urlencode($val);

		// Get argc number
		$_argc = $query_strings ? 1 : 0;

		// Create the full query string
		$query_string = implode('&', $query_strings);

		// Augment the existing $_SERVER
		$_REQUEST_SERVER = array(
			'QUERY_STRING'     => $query_string,
			'argv'             => $query_string,
			'argc'             => $_argc,
			'REQUEST_METHOD'   => $this->method,
			'SCRIPT_NAME'      => '/'.Kohana::$index_file.'//'.$this->uri,
			'REQUEST_URI'      => '/'.$this->uri,
			'DOCUMENT_URI'     => '/'.Kohana::$index_file.'//'.$this->uri,
			'REQUEST_TIME'     => time(),
			'PHP_SELF'         => '/'.Kohana::$index_file.'/'.$this->uri,
		);

		// Apply new server settings
		$_SERVER = ($_REQUEST_SERVER += $_SERVER);

		$http_headers = array();
		foreach ($_SERVER as $key => $value)
		{
			if ( ! preg_match_all('/HTTP_(\w+)/', $key, $headers))
				continue;

			$http_headers[ucwords(strtolower(str_replace('_', '-', $headers[1][0])))] = $value;
		}

		// Set new internal headings
		$this->headers += $http_headers;
	}

	/**
	 * Returns the server environment variables
	 * to their initial state
	 *
	 * @return void
	 */
	protected function _deinit_environment()
	{
		// Exit if now environment is available
		if ( ! $this->_previous_environment)
			return;

		// Restore globals
		$_GET = $this->_previous_environment['_GET'];
		$_POST = $this->_previous_environment['_POST'];
		$_SERVER = $this->_previous_environment['_SERVER'];

		// Reset the previous environment
		$this->_previous_environment = FALSE;
	}

	/**
<<<<<<< HEAD
	 * Execute a request that is to an external source
	 *
	 * @param   array    Additional headers to send with the request
	 * @param   string   The HTTP method to use
	 * @return  $this
=======
	 * Checks the browser cache to see the response needs to be returned.
	 *
	 *     $request->check_cache($etag);
	 *
	 * [!!] If the cache check succeeds, no further processing can be done!
	 *
	 * @param   string  etag to check
	 * @return  $this
	 * @throws  Kohana_Request_Exception
	 * @uses    Request::generate_etag
>>>>>>> e73f0b8d
	 */
	protected function _external_execute()
	{
		// Cached store of requests
		static $external_executions;

		// Start benchmarking if required
		if (Kohana::$profiling === TRUE)
			$benchmark = Profiler::start('Requests', $this->uri);

		// Encode the request components
		$encoded_components = array(
			'headers'  => ($this->headers) ? http_build_query($this->headers) : NULL,
			'cookies'  => ($this->cookies) ? http_build_query($this->cookies, '', '; ') : NULL,
			'get'      => ($this->get) ? http_build_query($this->get) : NULL,
			'post'     => ($this->post) ? http_build_query($this->post) : NULL,
		);

		// If there are GET parameters, add them to the uri
		if ($encoded_components['get'] !== NULL)
			$this->uri .= '?'.$encoded_components['get'];

		// Create a hash of the request
		$request_hash = sha1($this->method.' '.$this->uri.'|HEADERS;'.$encoded_components['headers'].'|COOKIES;'.$encoded_components['cookies'].'|POST;'.$encoded_components['post']);

		// If this request has been run
		if (isset($external_executions[$request_hash]))
			return $external_executions[$request_hash];

		// Compile the base curl settings
		$curl_options = array(
			CURLOPT_HTTPHEADER    => $this->headers,
			CURLOPT_CUSTOMREQUEST => $this->method,
		);

		// If there are cookies present, set the cookie string
		if ($this->cookies)
			$curl_options[CURLOPT_COOKIE] = $encoded_components['cookies'];

		// If the method supports POST data, apply it
		if (in_array($this->method, array('POST', 'PUT', 'DELETE')))
			$curl_options[CURLOPT_POSTFIELDS] = $this->post;

		$config = array(
			'status'   => Remote::status($this->uri),
			'body'     => Remote::get($this->uri, $curl_options),
			'headers'  => Remote::$headers,
		);

		// Create a response
		$this->response = Response::factory($config);

		// Cache the response
		$external_executions[$request_hash] = $this->response;

		// Stop benchmarking if required
		if (isset($benchmark))
			Profiler::stop($benchmark);

		return $this->response;
	}

} // End Request<|MERGE_RESOLUTION|>--- conflicted
+++ resolved
@@ -1,14 +1,9 @@
 <?php defined('SYSPATH') or die('No direct script access.');
 /**
-<<<<<<< HEAD
  * Request and response wrapper.
  * 
- * @todo   Create a new Response object
- * @todo   Isolate request variables from each other
-=======
  * Request and response wrapper. Uses the [Route] class to determine what
  * [Controller] to send the request to.
->>>>>>> e73f0b8d
  *
  * @package    Kohana
  * @category   Base
@@ -698,60 +693,7 @@
 	}
 
 	/**
-<<<<<<< HEAD
 	 * Redirects as the request response.
-=======
-	 * Sends the response status and all set headers. The current server
-	 * protocol (HTTP/1.0 or HTTP/1.1) will be used when available. If not
-	 * available, HTTP/1.1 will be used.
-	 *
-	 *     $request->send_headers();
-	 *
-	 * @return  $this
-	 * @uses    Request::$messages
-	 */
-	public function send_headers()
-	{
-		if ( ! headers_sent())
-		{
-			if (isset($_SERVER['SERVER_PROTOCOL']))
-			{
-				// Use the default server protocol
-				$protocol = $_SERVER['SERVER_PROTOCOL'];
-			}
-			else
-			{
-				// Default to using newer protocol
-				$protocol = 'HTTP/1.1';
-			}
-
-			// HTTP status line
-			header($protocol.' '.$this->status.' '.Request::$messages[$this->status]);
-
-			foreach ($this->headers as $name => $value)
-			{
-				if (is_string($name))
-				{
-					// Combine the name and value to make a raw header
-					$value = "{$name}: {$value}";
-				}
-
-				// Send the raw header
-				header($value, TRUE);
-			}
-		}
-
-		return $this;
-	}
-
-	/**
-	 * Redirects as the request response. If the URL does not include a
-	 * protocol, it will be converted into a complete URL.
-	 *
-	 *     $request->redirect($url);
-	 *
-	 * [!!] No further processing can be done after this method is called!
->>>>>>> e73f0b8d
 	 *
 	 * @param   string   redirect location
 	 * @param   integer  status code: 301, 302, etc
@@ -775,143 +717,8 @@
 
 		$this->response = new Response($config);
 
-<<<<<<< HEAD
 		// Send headers
 		$this->response->send_headers();
-=======
-	/**
-	 * Send file download as the response. All execution will be halted when
-	 * this method is called! Use TRUE for the filename to send the current
-	 * response as the file content. The third parameter allows the following
-	 * options to be set:
-	 *
-	 * Type      | Option    | Description                        | Default Value
-	 * ----------|-----------|------------------------------------|--------------
-	 * `boolean` | inline    | Display inline instead of download | `FALSE`
-	 * `string`  | mime_type | Manual mime type                   | Automatic
-	 *
-	 * Download a file that already exists:
-	 *
-	 *     $request->send_file('media/packages/kohana.zip');
-	 *
-	 * Download generated content as a file:
-	 *
-	 *     $request->send_file($content, $filename);
-	 *
-	 * [!!] No further processing can be done after this method is called!
-	 *
-	 * @param   string   filename with path, or TRUE for the current response
-	 * @param   string   downloaded file name
-	 * @param   array    additional options
-	 * @return  void
-	 * @throws  Kohana_Exception
-	 * @uses    File::mime_by_ext
-	 * @uses    File::mime
-	 * @uses    Request::send_headers
-	 */
-	public function send_file($filename, $download = NULL, array $options = NULL)
-	{
-		if ( ! empty($options['mime_type']))
-		{
-			// The mime-type has been manually set
-			$mime = $options['mime_type'];
-		}
-
-		if ($filename === TRUE)
-		{
-			if (empty($download))
-			{
-				throw new Kohana_Exception('Download name must be provided for streaming files');
-			}
-
-			if ( ! isset($mime))
-			{
-				// Guess the mime using the file extension
-				$mime = File::mime_by_ext(strtolower(pathinfo($download, PATHINFO_EXTENSION)));
-			}
-
-			// Get the content size
-			$size = strlen($this->response);
-
-			// Create a temporary file to hold the current response
-			$file = tmpfile();
-
-			// Write the current response into the file
-			fwrite($file, $this->response);
-
-			// Prepare the file for reading
-			fseek($file, 0);
-		}
-		else
-		{
-			// Get the complete file path
-			$filename = realpath($filename);
-
-			if (empty($download))
-			{
-				// Use the file name as the download file name
-				$download = pathinfo($filename, PATHINFO_BASENAME);
-			}
-
-			// Get the file size
-			$size = filesize($filename);
-
-			if ( ! isset($mime))
-			{
-				// Get the mime type
-				$mime = File::mime($filename);
-			}
-
-			// Open the file for reading
-			$file = fopen($filename, 'rb');
-		}
-
-		// Inline or download?
-		$disposition = empty($options['inline']) ? 'attachment' : 'inline';
-
-		// Set the headers for a download
-		$this->headers['Content-Disposition'] = $disposition.'; filename="'.$download.'"';
-		$this->headers['Content-Type']        = $mime;
-		$this->headers['Content-Length']      = $size;
-
-		if ( ! empty($options['resumable']))
-		{
-			// @todo: ranged download processing
-		}
-
-		// Send all headers now
-		$this->send_headers();
-
-		while (ob_get_level())
-		{
-			// Flush all output buffers
-			ob_end_flush();
-		}
-
-		// Manually stop execution
-		ignore_user_abort(TRUE);
-
-		// Keep the script running forever
-		set_time_limit(0);
-
-		// Send data in 16kb blocks
-		$block = 1024 * 16;
-
-		while ( ! feof($file))
-		{
-			if (connection_aborted())
-				break;
-
-			// Output a block of the file
-			echo fread($file, $block);
-
-			// Send the data now
-			flush();
-		}
-
-		// Close the file
-		fclose($file);
->>>>>>> e73f0b8d
 
 		// Stop execution
 		exit;
@@ -930,13 +737,8 @@
 	 * By default, the output from the controller is captured and returned, and
 	 * no headers are sent.
 	 *
-<<<<<<< HEAD
-	 * @param   array    Additional headers to send with the request
-	 * @param   string   The HTTP method to use
-=======
 	 *     $request->execute();
 	 *
->>>>>>> e73f0b8d
 	 * @return  $this
 	 * @throws  Kohana_Exception
 	 * @uses    [Kohana::$profiling]
@@ -1031,7 +833,6 @@
 	}
 
 	/**
-<<<<<<< HEAD
 	 * Initialises the server environment variables
 	 * for this request execution.
 	 * 
@@ -1039,18 +840,6 @@
 	 * - Replaces _GET, _POST and select _SERVER vars
 	 *
 	 * @return void
-=======
-	 * Generates an [ETag](http://en.wikipedia.org/wiki/HTTP_ETag) from the
-	 * request response.
-	 *
-	 *     $etag = $request->generate_etag();
-	 * 
-	 * [!!] If the request response is empty when this method is called, an
-	 * exception will be thrown!
-	 *
-	 * @return string
-	 * @throws Kohana_Request_Exception
->>>>>>> e73f0b8d
 	 */
 	protected function _init_environment()
 	{
@@ -1126,24 +915,11 @@
 	}
 
 	/**
-<<<<<<< HEAD
 	 * Execute a request that is to an external source
 	 *
 	 * @param   array    Additional headers to send with the request
 	 * @param   string   The HTTP method to use
 	 * @return  $this
-=======
-	 * Checks the browser cache to see the response needs to be returned.
-	 *
-	 *     $request->check_cache($etag);
-	 *
-	 * [!!] If the cache check succeeds, no further processing can be done!
-	 *
-	 * @param   string  etag to check
-	 * @return  $this
-	 * @throws  Kohana_Request_Exception
-	 * @uses    Request::generate_etag
->>>>>>> e73f0b8d
 	 */
 	protected function _external_execute()
 	{
