<?php defined('SYSPATH') or die('No direct script access.');
/**
 * Request and response wrapper. Uses the [Route] class to determine what
 * [Controller] to send the request to.
 *
 * @package    Kohana
 * @category   Base
 * @author     Kohana Team
 * @copyright  (c) 2008-2011 Kohana Team
 * @license    http://kohanaframework.org/license
 */
class Kohana_Request implements HTTP_Request {

	/**
	 * @var  string  client user agent
	 */
	public static $user_agent = '';

	/**
	 * @var  string  client IP address
	 */
	public static $client_ip = '0.0.0.0';

	/**
	 * @var  Request  main request instance
	 */
	public static $initial;

	/**
	 * @var  Request  currently executing request instance
	 */
	public static $current;

	/**
	 * Creates a new request object for the given URI. New requests should be
	 * created using the [Request::instance] or [Request::factory] methods.
	 *
	 *     $request = Request::factory($uri);
	 *
	 * If $cache parameter is set, the response for the request will attempt to
	 * be retrieved from the cache.
	 *
	 * @param   string  $uri URI of the request
	 * @param   Cache   $cache
	 * @param   array   $injected_routes an array of routes to use, for testing
	 * @return  void
	 * @throws  Kohana_Request_Exception
	 * @uses    Route::all
	 * @uses    Route::matches
	 */
	public static function factory($uri = TRUE, Cache $cache = NULL, $injected_routes = array())
	{
		// If this is the initial request
		if ( ! Request::$initial)
		{
			if (Kohana::$is_cli)
			{
				// Default protocol for command line is cli://
				$protocol = 'cli';

				// Get the command line options
				$options = CLI::options('uri', 'method', 'get', 'post', 'referrer');

				if (isset($options['uri']))
				{
					// Use the specified URI
					$uri = $options['uri'];
				}
				elseif ($uri === TRUE)
				{
					$uri = '';
				}

				if (isset($options['method']))
				{
					// Use the specified method
					$method = strtoupper($options['method']);
				}
				else
				{
					// Default to GET requests
					$method = HTTP_Request::GET;
				}

				if (isset($options['get']))
				{
					// Overload the global GET data
					parse_str($options['get'], $_GET);
				}

				if (isset($options['post']))
				{
					// Overload the global POST data
					parse_str($options['post'], $_POST);
				}

				if (isset($options['referrer']))
				{
					$referrer = $options['referrer'];
				}
			}
			else
			{
				if (isset($_SERVER['REQUEST_METHOD']))
				{
					// Use the server request method
					$method = $_SERVER['REQUEST_METHOD'];
				}
				else
				{
					// Default to GET requests
					$method = HTTP_Request::GET;
				}

				if ( ! empty($_SERVER['HTTPS']) AND filter_var($_SERVER['HTTPS'], FILTER_VALIDATE_BOOLEAN))
				{
					// This request is secure
					$protocol = 'https';
				}
				else
				{
					$protocol = 'http';
				}

				if (isset($_SERVER['HTTP_REFERER']))
				{
					// There is a referrer for this request
					$referrer = $_SERVER['HTTP_REFERER'];
				}

				if (isset($_SERVER['HTTP_USER_AGENT']))
				{
					// Browser type
					Request::$user_agent = $_SERVER['HTTP_USER_AGENT'];
				}

				if (isset($_SERVER['HTTP_X_REQUESTED_WITH']))
				{
					// Typically used to denote AJAX requests
					$requested_with = $_SERVER['HTTP_X_REQUESTED_WITH'];
				}

				if (isset($_SERVER['HTTP_X_FORWARDED_FOR']))
				{
					// Use the forwarded IP address, typically set when the
					// client is using a proxy server.
					Request::$client_ip = $_SERVER['HTTP_X_FORWARDED_FOR'];
				}
				elseif (isset($_SERVER['HTTP_CLIENT_IP']))
				{
					// Use the forwarded IP address, typically set when the
					// client is using a proxy server.
					Request::$client_ip = $_SERVER['HTTP_CLIENT_IP'];
				}
				elseif (isset($_SERVER['REMOTE_ADDR']))
				{
					// The remote IP address
					Request::$client_ip = $_SERVER['REMOTE_ADDR'];
				}

				if ($method !== 'GET')
				{
					// Ensure the raw body is saved for future use
					$body = file_get_contents('php://input');
				}

				if ($uri === TRUE)
				{
					// Attempt to guess the proper URI
					$uri = Request::detect_uri();
				}
			}

			// Create the instance singleton
			Request::$initial = $request = new Request($uri, $cache);

			// Store global GET and POST data in the initial request only
			$request->query($_GET);
			$request->post($_POST);

			if (isset($protocol))
			{
				// Set the request protocol
				$request->protocol($protocol);
			}

			if (isset($method))
			{
				// Set the request method
				$request->method($method);
			}

			if (isset($referrer))
			{
				// Set the referrer
				$request->referrer($referrer);
			}
<<<<<<< HEAD

			if (isset($requested_with))
			{
				// Apply the requested with variable
				$request->requested_with($requested_with);
			}

=======

			if (isset($requested_with))
			{
				// Apply the requested with variable
				$request->requested_with($requested_with);
			}

>>>>>>> f06f2c22
			if (isset($body))
			{
				// Set the request body (probably a PUT type)
				$request->body($body);
			}
		}
		else
		{
			$request = new Request($uri, $cache, $injected_routes);
		}

		return $request;
	}

	/**
	 * Automatically detects the URI of the main request using PATH_INFO,
	 * REQUEST_URI, PHP_SELF or REDIRECT_URL.
	 *
	 *     $uri = Request::detect_uri();
	 *
	 * @return  string  URI of the main request
	 * @throws  Kohana_Exception
	 * @since   3.0.8
	 */
	public static function detect_uri()
	{
		if ( ! empty($_SERVER['PATH_INFO']))
		{
			// PATH_INFO does not contain the docroot or index
			$uri = $_SERVER['PATH_INFO'];
		}
		else
		{
			// REQUEST_URI and PHP_SELF include the docroot and index

			if (isset($_SERVER['REQUEST_URI']))
			{
				/**
				 * We use REQUEST_URI as the fallback value. The reason
				 * for this is we might have a malformed URL such as:
				 *
				 *  http://localhost/http://example.com/judge.php
				 *
				 * which parse_url can't handle. So rather than leave empty
				 * handed, we'll use this.
				 */
				$uri = $_SERVER['REQUEST_URI'];

				if ($request_uri = parse_url($_SERVER['REQUEST_URI'], PHP_URL_PATH))
				{
					// Valid URL path found, set it.
					$uri = $request_uri;
				}

				// Decode the request URI
				$uri = rawurldecode($uri);
			}
			elseif (isset($_SERVER['PHP_SELF']))
			{
				$uri = $_SERVER['PHP_SELF'];
			}
			elseif (isset($_SERVER['REDIRECT_URL']))
			{
				$uri = $_SERVER['REDIRECT_URL'];
			}
			else
			{
				// If you ever see this error, please report an issue at http://dev.kohanaphp.com/projects/kohana3/issues
				// along with any relevant information about your web server setup. Thanks!
				throw new Kohana_Exception('Unable to detect the URI using PATH_INFO, REQUEST_URI, PHP_SELF or REDIRECT_URL');
			}

			// Get the path from the base URL, including the index file
			$base_url = parse_url(Kohana::$base_url, PHP_URL_PATH);

			if (strpos($uri, $base_url) === 0)
			{
				// Remove the base URL from the URI
				$uri = (string) substr($uri, strlen($base_url));
			}

			if (Kohana::$index_file AND strpos($uri, Kohana::$index_file) === 0)
			{
				// Remove the index file from the URI
				$uri = (string) substr($uri, strlen(Kohana::$index_file));
			}
		}

		return $uri;
	}

	/**
	 * Return the currently executing request. This is changed to the current
	 * request when [Request::execute] is called and restored when the request
	 * is completed.
	 *
	 *     $request = Request::current();
	 *
	 * @return  Request
	 * @since   3.0.5
	 */
	public static function current()
	{
		return Request::$current;
	}

	/**
	 * Returns the first request encountered by this framework. This will should
	 * only be set once during the first [Request::factory] invocation.
	 *
	 *     // Get the first request
	 *     $request = Request::initial();
	 *
	 *     // Test whether the current request is the first request
	 *     if (Request::initial() === Request::current())
	 *          // Do something useful
	 *
	 * @return  Request
	 * @since   3.1.0
	 */
	public static function initial()
	{
		return Request::$initial;
	}

	/**
	 * Returns information about the client user agent.
	 *
	 *     // Returns "Chrome" when using Google Chrome
	 *     $browser = Request::user_agent('browser');
	 *
	 * Multiple values can be returned at once by using an array:
	 *
	 *     // Get the browser and platform with a single call
	 *     $info = Request::user_agent(array('browser', 'platform'));
	 *
	 * When using an array for the value, an associative array will be returned.
	 *
	 * @param   mixed   $value String to return: browser, version, robot, mobile, platform; or array of values
	 * @return  mixed   requested information, FALSE if nothing is found
	 * @uses    Kohana::config
	 * @uses    Request::$user_agent
	 */
	public static function user_agent($value)
	{
		if (is_array($value))
		{
			$agent = array();
			foreach ($value as $v)
			{
				// Add each key to the set
				$agent[$v] = Request::user_agent($v);
			}

			return $agent;
		}

		static $info;

		if (isset($info[$value]))
		{
			// This value has already been found
			return $info[$value];
		}

		if ($value === 'browser' OR $value == 'version')
		{
			// Load browsers
			$browsers = Kohana::config('user_agents')->browser;

			foreach ($browsers as $search => $name)
			{
				if (stripos(Request::$user_agent, $search) !== FALSE)
				{
					// Set the browser name
					$info['browser'] = $name;

					if (preg_match('#'.preg_quote($search).'[^0-9.]*+([0-9.][0-9.a-z]*)#i', Request::$user_agent, $matches))
					{
						// Set the version number
						$info['version'] = $matches[1];
					}
					else
					{
						// No version number found
						$info['version'] = FALSE;
					}

					return $info[$value];
				}
			}
		}
		else
		{
			// Load the search group for this type
			$group = Kohana::config('user_agents')->$value;

			foreach ($group as $search => $name)
			{
				if (stripos(Request::$user_agent, $search) !== FALSE)
				{
					// Set the value name
					return $info[$value] = $name;
				}
			}
		}

		// The value requested could not be found
		return $info[$value] = FALSE;
	}

	/**
	 * Returns the accepted content types. If a specific type is defined,
	 * the quality of that type will be returned.
	 *
	 *     $types = Request::accept_type();
	 *
	 * @param   string  $type Content MIME type
	 * @return  mixed   An array of all types or a specific type as a string
	 * @uses    Request::_parse_accept
	 */
	public static function accept_type($type = NULL)
	{
		static $accepts;

		if ($accepts === NULL)
		{
			// Parse the HTTP_ACCEPT header
			$accepts = Request::_parse_accept($_SERVER['HTTP_ACCEPT'], array('*/*' => 1.0));
		}

		if (isset($type))
		{
			// Return the quality setting for this type
			return isset($accepts[$type]) ? $accepts[$type] : $accepts['*/*'];
		}

		return $accepts;
	}

	/**
	 * Returns the accepted languages. If a specific language is defined,
	 * the quality of that language will be returned. If the language is not
	 * accepted, FALSE will be returned.
	 *
	 *     $langs = Request::accept_lang();
	 *
	 * @param   string  $lang  Language code
	 * @return  mixed   An array of all types or a specific type as a string
	 * @uses    Request::_parse_accept
	 */
	public static function accept_lang($lang = NULL)
	{
		static $accepts;

		if ($accepts === NULL)
		{
			// Parse the HTTP_ACCEPT_LANGUAGE header
			$accepts = Request::_parse_accept($_SERVER['HTTP_ACCEPT_LANGUAGE']);
		}

		if (isset($lang))
		{
			// Return the quality setting for this lang
			return isset($accepts[$lang]) ? $accepts[$lang] : FALSE;
		}

		return $accepts;
	}

	/**
	 * Returns the accepted encodings. If a specific encoding is defined,
	 * the quality of that encoding will be returned. If the encoding is not
	 * accepted, FALSE will be returned.
	 *
	 *     $encodings = Request::accept_encoding();
	 *
	 * @param   string  $type Encoding type
	 * @return  mixed   An array of all types or a specific type as a string
	 * @uses    Request::_parse_accept
	 */
	public static function accept_encoding($type = NULL)
	{
		static $accepts;

		if ($accepts === NULL)
		{
			// Parse the HTTP_ACCEPT_LANGUAGE header
			$accepts = Request::_parse_accept($_SERVER['HTTP_ACCEPT_ENCODING']);
		}

		if (isset($type))
		{
			// Return the quality setting for this type
			return isset($accepts[$type]) ? $accepts[$type] : FALSE;
		}

		return $accepts;
	}

	/**
	 * Determines if a file larger than the post_max_size has been uploaded. PHP
	 * does not handle this situation gracefully on its own, so this method
	 * helps to solve that problem.
	 *
	 * @return  boolean
	 * @uses    Num::bytes
	 * @uses    Arr::get
	 */
	public static function post_max_size_exceeded()
	{
		// Make sure the request method is POST
		if (Request::$initial->method() !== HTTP_Request::POST)
			return FALSE;

		// Get the post_max_size in bytes
		$max_bytes = Num::bytes(ini_get('post_max_size'));

		// Error occurred if method is POST, and content length is too long
		return (Arr::get($_SERVER, 'CONTENT_LENGTH') > $max_bytes);
	}

	/**
	 * Process URI
	 *
	 * @param   string  $uri     URI
	 * @param   array   $routes  Route
	 * @return  array
	 */
	public static function process_uri($uri, $routes = NULL)
	{
		// Load routes
		$routes = (empty($routes)) ? Route::all() : $routes;
		$params = NULL;

		foreach ($routes as $name => $route)
		{
			// We found something suitable
			if ($params = $route->matches($uri))
			{
				return array(
					'params' => $params,
					'route' => $route,
				);
			}
		}

		return NULL;
	}

	/**
	 * Parses an accept header and returns an array (type => quality) of the
	 * accepted types, ordered by quality.
	 *
	 *     $accept = Request::_parse_accept($header, $defaults);
	 *
	 * @param   string   $header   Header to parse
	 * @param   array    $accepts  Default values
	 * @return  array
	 */
	protected static function _parse_accept( & $header, array $accepts = NULL)
	{
		if ( ! empty($header))
		{
			// Get all of the types
			$types = explode(',', $header);

			foreach ($types as $type)
			{
				// Split the type into parts
				$parts = explode(';', $type);

				// Make the type only the MIME
				$type = trim(array_shift($parts));

				// Default quality is 1.0
				$quality = 1.0;

				foreach ($parts as $part)
				{
					// Prevent undefined $value notice below
					if (strpos($part, '=') === FALSE)
						continue;

					// Separate the key and value
					list ($key, $value) = explode('=', trim($part));

					if ($key === 'q')
					{
						// There is a quality for this type
						$quality = (float) trim($value);
					}
				}

				// Add the accept type and quality
				$accepts[$type] = $quality;
			}
		}

		// Make sure that accepts is an array
		$accepts = (array) $accepts;

		// Order by quality
		arsort($accepts);

		return $accepts;
	}

	/**
	 * @var  string  the x-requested-with header which most likely
	 *               will be xmlhttprequest
	 */
	protected $_requested_with;

	/**
	 * @var  string  method: GET, POST, PUT, DELETE, HEAD, etc
	 */
	protected $_method = 'GET';

	/**
	 * @var  string  protocol: HTTP/1.1, FTP, CLI, etc
	 */
	protected $_protocol;

	/**
	 * @var  string  referring URL
	 */
	protected $_referrer;

	/**
	 * @var  Route       route matched for this request
<<<<<<< HEAD
	 */
	protected $_route;

	/**
	 * @var  Route       array of routes to manually look at instead of the global namespace
	 */
	protected $_routes;

	/**
	 * @var  Kohana_Response  response
	 */
	protected $_response;

	/**
	 * @var  Kohana_HTTP_Header  headers to sent as part of the request
	 */
	protected $_header;

	/**
	 * @var  string the body
	 */
=======
	 */
	protected $_route;

	/**
	 * @var  Route       array of routes to manually look at instead of the global namespace
	 */
	protected $_routes;

	/**
	 * @var  Kohana_Response  response
	 */
	protected $_response;

	/**
	 * @var  Kohana_HTTP_Header  headers to sent as part of the request
	 */
	protected $_header;

	/**
	 * @var  string the body
	 */
>>>>>>> f06f2c22
	protected $_body;

	/**
	 * @var  string  controller directory
	 */
	protected $_directory = '';

	/**
	 * @var  string  controller to be executed
	 */
	protected $_controller;

	/**
	 * @var  string  action to be executed in the controller
	 */
	protected $_action;

	/**
	 * @var  string  the URI of the request
	 */
	protected $_uri;
<<<<<<< HEAD

	/**
	 * @var  boolean  external request
	 */
	protected $_external = FALSE;

	/**
	 * @var  array   parameters from the route
	 */
	protected $_params = array();

	/**
	 * @var array    query parameters
	 */
	protected $_get = array();

	/**
	 * @var array    post parameters
	 */
	protected $_post = array();

	/**
	 * @var array    cookies to send with the request
	 */
	protected $_cookies = array();

	/**
=======

	/**
	 * @var  boolean  external request
	 */
	protected $_external = FALSE;

	/**
	 * @var  array   parameters from the route
	 */
	protected $_params = array();

	/**
	 * @var array    query parameters
	 */
	protected $_get = array();

	/**
	 * @var array    post parameters
	 */
	protected $_post = array();

	/**
	 * @var array    cookies to send with the request
	 */
	protected $_cookies = array();

	/**
>>>>>>> f06f2c22
	 * @var Kohana_Request_Client
	 */
	protected $_client;

	/**
	 * Creates a new request object for the given URI. New requests should be
	 * created using the [Request::instance] or [Request::factory] methods.
	 *
	 *     $request = new Request($uri);
	 *
	 * If $cache parameter is set, the response for the request will attempt to
	 * be retrieved from the cache.
	 *
	 * @param   string  $uri URI of the request
	 * @param   Cache   $cache
	 * @param   array   $injected_routes an array of routes to use, for testing
	 * @return  void
	 * @throws  Kohana_Request_Exception
	 * @uses    Route::all
	 * @uses    Route::matches
	 */
	public function __construct($uri, Cache $cache = NULL, $injected_routes = array())
	{
		// Initialise the header
		$this->_header = new HTTP_Header(array());
<<<<<<< HEAD

		// Assign injected routes
		$this->_injected_routes = $injected_routes;

		// Detect protocol (if present)
		/**
		 * @todo   make this smarter, search for localhost etc
		 */
		if (strpos($uri, '://') === FALSE)
		{
			// Remove trailing slashes from the URI
			$uri = trim($uri, '/');

			$processed_uri = Request::process_uri($uri, $this->_injected_routes);

			if ($processed_uri === NULL)
			{
				throw new HTTP_Exception_404('Unable to find a route to match the URI: :uri', array(
					':uri' => $uri,
				));
			}

			// Store the URI
			$this->_uri = $uri;

			// Store the matching route
			$this->_route = $processed_uri['route'];
			$params = $processed_uri['params'];

			// Is this route external?
			$this->_external = $this->_route->is_external();

			if (isset($params['directory']))
			{
				// Controllers are in a sub-directory
				$this->_directory = $params['directory'];
			}

			// Store the controller
			$this->_controller = $params['controller'];

=======

		// Assign injected routes
		$this->_injected_routes = $injected_routes;

		// Detect protocol (if present)
		/**
		 * Always default to an internal request if we don't have an initial.
		 * This prevents the default index.php from being able to proxy external pages.
		 * 
		 * @todo   make this smarter, search for localhost etc
		 */
		if (Request::$initial === NULL OR strpos($uri, '://') === FALSE)
		{
			// Remove trailing slashes from the URI
			$uri = trim($uri, '/');

			$processed_uri = Request::process_uri($uri, $this->_injected_routes);

			if ($processed_uri === NULL)
			{
				throw new HTTP_Exception_404('Unable to find a route to match the URI: :uri', array(
					':uri' => $uri,
				));
			}

			// Store the URI
			$this->_uri = $uri;

			// Store the matching route
			$this->_route = $processed_uri['route'];
			$params = $processed_uri['params'];

			// Is this route external?
			$this->_external = $this->_route->is_external();

			if (isset($params['directory']))
			{
				// Controllers are in a sub-directory
				$this->_directory = $params['directory'];
			}

			// Store the controller
			$this->_controller = $params['controller'];

>>>>>>> f06f2c22
			if (isset($params['action']))
			{
				// Store the action
				$this->_action = $params['action'];
<<<<<<< HEAD
			}
			else
			{
				// Use the default action
				$this->_action = Route::$default_action;
			}
=======
			}
			else
			{
				// Use the default action
				$this->_action = Route::$default_action;
			}
>>>>>>> f06f2c22

			// These are accessible as public vars and can be overloaded
			unset($params['controller'], $params['action'], $params['directory']);

			// Params cannot be changed once matched
			$this->_params = $params;

			// Apply the client
			$this->_client = new Request_Client_Internal(array('cache' => $cache));
		}
		else
		{
			// Create a route
			$this->_route = new Route($uri);
<<<<<<< HEAD

			// Store the URI
			$this->_uri = $uri;

			// Set external state
			$this->_external = TRUE;

=======

			// Store the URI
			$this->_uri = $uri;

			// Set external state
			$this->_external = TRUE;

>>>>>>> f06f2c22
			// Setup the client
			$this->_client = new Request_Client_External(array('cache' => $cache));
		}
	}

	/**
	 * Returns the response as the string representation of a request.
	 *
	 *     echo $request;
	 *
	 * @return  string
	 */
	public function __toString()
	{
		return $this->render();
	}

	/**
	 * Generates a relative URI for the current route.
	 *
	 *     $request->uri($params);
	 *
	 * @param   array   $params  Additional route parameters
	 * @return  string
	 * @uses    Route::uri
	 */
	public function uri(array $params = NULL)
	{
		if ( ! isset($params['directory']))
		{
			// Add the current directory
			$params['directory'] = $this->_directory;
		}

		if ( ! isset($params['controller']))
		{
			// Add the current controller
			$params['controller'] = $this->_controller;
		}

		if ( ! isset($params['action']))
		{
			// Add the current action
			$params['action'] = $this->_action;
		}

		// Add the current parameters
		$params += $this->_params;

		return $this->_route->uri($params);
	}

	/**
	 * Create a URL from the current request. This is a shortcut for:
	 *
	 *     echo URL::site($this->request->uri($params), $protocol);
	 *
	 * @param   array    $params    URI parameters
	 * @param   mixed    $protocol  protocol string or Request object
	 * @return  string
	 * @since   3.0.7
	 * @uses    URL::site
	 */
	public function url(array $params = NULL, $protocol = NULL)
	{
		// Create a URI with the current route and convert it to a URL
		return URL::site($this->uri($params), $protocol);
	}

	/**
	 * Retrieves a value from the route parameters.
	 *
	 *     $id = $request->param('id');
	 *
	 * @param   string   $key      Key of the value
	 * @param   mixed    $default  Default value if the key is not set
	 * @return  mixed
	 */
	public function param($key = NULL, $default = NULL)
	{
		if ($key === NULL)
		{
			// Return the full array
			return $this->_params;
		}

		return isset($this->_params[$key]) ? $this->_params[$key] : $default;
	}

	/**
	 * Sends the response status and all set headers. The current server
	 * protocol (HTTP/1.0 or HTTP/1.1) will be used when available. If not
	 * available, HTTP/1.1 will be used.
	 *
	 *     $request->send_headers();
	 *
	 * @return  $this
	 * @uses    Request::$messages
	 */
	public function send_headers()
	{
		if ( ! headers_sent())
		{
			if (isset($_SERVER['SERVER_PROTOCOL']))
			{
				// Use the default server protocol
				$protocol = $_SERVER['SERVER_PROTOCOL'];
			}
			else
			{
				// Default to using newer protocol
				$protocol = 'HTTP/1.1';
			}

			// HTTP status line
			header($protocol.' '.$this->status.' '.Request::$messages[$this->status]);

			foreach ($this->headers as $name => $value)
			{
				if (is_string($name))
				{
					// Combine the name and value to make a raw header
					$value = "{$name}: {$value}";
				}

				// Send the raw header
				header($value, TRUE);
			}

			foreach (Session::$instances as $session)
			{
				// Sessions will most likely write cookies, which will be sent
				// with the headers
				$session->write();
			}
		}

		return $this;
	}

	/**
	 * Redirects as the request response. If the URL does not include a
	 * protocol, it will be converted into a complete URL.
	 *
	 *     $request->redirect($url);
	 *
	 * [!!] No further processing can be done after this method is called!
	 *
	 * @param   string   $url   Redirect location
	 * @param   integer  $code  Status code: 301, 302, etc
	 * @return  void
	 * @uses    URL::site
	 * @uses    Request::send_headers
	 */
	public function redirect($url = '', $code = 302)
	{
		if (strpos($url, '://') === FALSE)
		{
			// Make the URI into a URL
			$url = URL::site($url, TRUE);
		}

		// Redirect
		$response = $this->create_response();

		// Set the response status
		$response->status($code);

		// Set the location header
		$response->headers('Location', $url);

		// Send headers
		$response->send_headers();

		// Stop execution
		exit;
	}

	/**
	 * Sets and gets the referrer from the request.
	 *
	 * @param   string $referrer
	 * @return  mixed
	 */
	public function referrer($referrer = NULL)
	{
		if ($referrer === NULL)
		{
			// Act as a getter
			return $this->_referrer;
		}

		// Act as a setter
		$this->_referrer = (string) $referrer;

		return $this;
	}

	/**
	 * Sets and gets the route from the request.
	 *
	 * @param   string $route
	 * @return  mixed
	 */
	public function route(Route $route = NULL)
	{
		if ($route === NULL)
		{
			// Act as a getter
			return $this->_route;
		}

		// Act as a setter
		$this->_route = $route;

		return $this;
	}

	/**
	 * Sets and gets the directory for the controller.
	 *
	 * @param   string   $directory  Directory to execute the controller from
	 * @return  mixed
	 */
	public function directory($directory = NULL)
	{
		if ($directory === NULL)
		{
			// Act as a getter
			return $this->_directory;
		}

		// Act as a setter
		$this->_directory = (string) $directory;

		return $this;
	}

	/**
	 * Sets and gets the controller for the matched route.
	 *
	 * @param   string   $controller  Controller to execute the action
	 * @return  mixed
	 */
	public function controller($controller = NULL)
	{
		if ($controller === NULL)
		{
			// Act as a getter
			return $this->_controller;
		}

		// Act as a setter
		$this->_controller = (string) $controller;

		return $this;
	}

	/**
	 * Sets and gets the action for the controller.
	 *
	 * @param   string   $action  Action to execute the controller from
	 * @return  mixed
	 */
	public function action($action = NULL)
	{
		if ($action === NULL)
		{
			// Act as a getter
			return $this->_action;
		}

		// Act as a setter
		$this->_action = (string) $action;

		return $this;
	}

	/**
	 * Provides readonly access to the [Request_Client],
	 * useful for accessing the caching methods within the
	 * request client.
	 *
	 * @return  Request_Client
	 */
	public function get_client()
	{
		return $this->_client;
	}

	/**
	 * Gets and sets the requested with property, which should
	 * be relative to the x-requested-with pseudo header.
	 *
	 * @param   string    $requested_with Requested with value
	 * @return  mixed
	 */
	public function requested_with($requested_with = NULL)
	{
		if ($requested_with === NULL)
		{
			// Act as a getter
			return $this->_requested_with;
		}

		// Act as a setter
		$this->_requested_with = strtolower($requested_with);

		return $this;
	}

	/**
	 * Processes the request, executing the controller action that handles this
	 * request, determined by the [Route].
	 *
	 * 1. Before the controller action is called, the [Controller::before] method
	 * will be called.
	 * 2. Next the controller action will be called.
	 * 3. After the controller action is called, the [Controller::after] method
	 * will be called.
	 *
	 * By default, the output from the controller is captured and returned, and
	 * no headers are sent.
	 *
	 *     $request->execute();
	 *
	 * @return  Response
	 * @throws  Kohana_Exception
	 * @uses    [Kohana::$profiling]
	 * @uses    [Profiler]
	 */
	public function execute()
	{
		if ( ! $this->_client instanceof Kohana_Request_Client)
		{
			throw new Kohana_Request_Exception('Unable to execute :uri without a Kohana_Request_Client', array(
				':uri' => $this->_uri,
			));
		}

		return $this->_client->execute($this);
	}

	/**
	 * Returns whether this request is the initial request Kohana received.
	 * Can be used to test for sub requests.
	 *
	 *     if ( ! $request->is_initial())
	 *         // This is a sub request
	 *
	 * @return  boolean
	 */
	public function is_initial()
	{
		return ($this === Request::$initial);
	}

	/**
	 * Returns whether this is an ajax request (as used by JS frameworks)
	 *
	 * @return  boolean
	 */
	public function is_ajax()
	{
		return ($this->requested_with() === 'xmlhttprequest');
	}

	/**
	 * Generates an [ETag](http://en.wikipedia.org/wiki/HTTP_ETag) from the
	 * request response.
	 *
	 *     $etag = $request->generate_etag();
	 *
	 * [!!] If the request response is empty when this method is called, an
	 * exception will be thrown!
	 *
	 * @return string
	 * @throws Kohana_Request_Exception
	 */
	public function generate_etag()
	{
	    if ($this->_response === NULL)
		{
			throw new Kohana_Request_Exception('No response yet associated with request - cannot auto generate resource ETag');
		}

		// Generate a unique hash for the response
		return '"'.sha1($this->_response).'"';
	}

	/**
	 * Set or get the response for this request
	 *
	 * @param   Response  $response  Response to apply to this request
	 * @return  Response
	 * @return  void
	 */
	public function response(Response $response = NULL)
	{
		if ($response === NULL)
		{
			// Act as a getter
			return $this->_response;
		}

		// Act as a setter
		$this->_response = $response;

		return $this;
	}

	/**
	 * Creates a response based on the type of request, i.e. an
	 * Request_HTTP will produce a Response_HTTP, and the same applies
	 * to CLI.
	 *
	 *      // Create a response to the request
	 *      $response = $request->create_response();
	 *
	 * @param   boolean  $bind  Bind to this request
	 * @return  Response
	 * @since   3.1.0
	 */
	public function create_response($bind = TRUE)
	{
		$response = new Response(array('_protocol' => $this->protocol()));

		if ($bind)
		{
			// Bind a new response to the request
			$this->_response = $response;
		}

		return $response;
	}

	/**
	 * Gets or sets the HTTP method. Usually GET, POST, PUT or DELETE in
	 * traditional CRUD applications.
	 *
	 * @param   string   $method  Method to use for this request
	 * @return  mixed
	 */
	public function method($method = NULL)
	{
		if ($method === NULL)
		{
			// Act as a getter
			return $this->_method;
		}

		// Act as a setter
		$this->_method = strtoupper($method);

		return $this;
	}

	/**
	 * Gets or sets the HTTP protocol. The standard protocol to use
	 * is `http`.
	 *
	 * @param   string   $protocol  Protocol to set to the request/response
	 * @return  mixed
	 */
	public function protocol($protocol = NULL)
	{
		if ($protocol === NULL)
		{
			if ($this->_protocol)
			{
				// Act as a getter
				return $this->_protocol;
			}
			else
			{
				// Get the default protocol
				return HTTP::$protocol;
			}
		}

		// Act as a setter
		$this->_protocol = strtolower($protocol);

		return $this;
	}

	/**
	 * Gets or sets HTTP headers to the request or response. All headers
	 * are included immediately after the HTTP protocol definition during
	 * transmission. This method provides a simple array or key/value
	 * interface to the headers.
	 *
	 * @param   mixed   $key   Key or array of key/value pairs to set
	 * @param   string  $value Value to set to the supplied key
	 * @return  mixed
	 */
	public function headers($key = NULL, $value = NULL)
	{
		if ($key instanceof HTTP_Header)
		{
			// Act a setter, replace all headers
			$this->_header = $key;

			return $this;
		}

		if (is_array($key))
		{
			// Act as a setter, replace all headers
			$this->_header->exchangeArray($key);

			return $this;
		}

		if ( ! $this->_header AND $this->is_initial())
		{
			// Lazy load the request headers
			$this->_header = HTTP::request_headers();
		}

		if ($key === NULL)
		{
			// Act as a getter, return all headers
			return $this->_header;
		}
		elseif ($value === NULL)
		{
			// Act as a getter, single header
			return ($this->_header->offsetExists($key)) ? $this->_header->offsetGet($key) : NULL;
		}

		// Act as a setter for a single header
		$this->_header[$key] = $value;

		return $this;
	}

	/**
	 * Set and get cookies values for this request.
	 *
	 * @param   mixed    $key    Cookie name, or array of cookie values
	 * @param   string   $value  Value to set to cookie
	 * @return  string
	 * @return  mixed
	 */
	public function cookie($key = NULL, $value = NULL)
	{
		if (is_array($key))
		{
			// Act as a setter, replace all cookies
			$this->_cookies = $key;
		}

		if ($key === NULL)
		{
			// Act as a getter, all cookies
			return $this->_cookies;
		}
		elseif ($value === NULL)
		{
			// Act as a getting, single cookie
			return isset($this->_cookies[$key]) ? $this->_cookies[$key] : NULL;
		}

		// Act as a setter for a single cookie
		$this->_cookies[$key] = (string) $value;

		return $this;
	}

	/**
	 * Gets or sets the HTTP body to the request or response. The body is
	 * included after the header, separated by a single empty new line.
	 *
	 * @param   string  $content Content to set to the object
	 * @return  mixed
	 */
	public function body($content = NULL)
	{
		if ($content === NULL)
		{
			// Act as a getter
			return $this->_body;
		}

		// Act as a setter
		$this->_body = $content;

		return $this;
	}

	/**
	 * Renders the HTTP_Interaction to a string, producing
	 *
	 *  - Protocol
	 *  - Headers
	 *  - Body
	 *
	 *  If there are variables set to the `Kohana_Request::$_post`
	 *  they will override any values set to body.
	 *
	 * @param   boolean  $response  Return the rendered response, else returns the rendered request
	 * @return  string
	 */
	public function render($response = TRUE)
	{
		if ($response)
		{
			// Act as a getter
			return (string) $this->_response;
		}

		if ( ! $this->_post)
		{
			$body = $this->_body;
		}
		else
		{
			$this->_header['content-type'] = 'application/x-www-form-urlencoded';
			$body = HTTP::www_form_urlencode($this->_post);
		}

		if ( ! $this->_get)
		{
			$query_string = '';
		}
		else
		{
			$query_string = '?'.HTTP::www_form_urlencode($this->query());
		}

		// Prepare cookies
		if ($this->_cookies)
		{
			$cookie_string = array();

			// Parse each
			foreach ($this->_cookies as $key => $value)
			{
				$cookie_string[] = $key.'='.$value;
			}

			// Create the cookie string
			$this->_header['cookie'] = implode('; ', $cookie_string);
		}

		$output = $this->_method.' '.$this->uri($this->param()).$query_string.' '.$this->protocol()."\n";
		$output .= (string) $this->_header;
		$output .= $body;

		return $output;
	}

	/**
	 * Gets or sets HTTP query string.
	 *
	 * @param   mixed   $key    Key or key value pairs to set
	 * @param   string  $value  Value to set to a key
	 * @return  mixed
	 */
	public function query($key = NULL, $value = NULL)
	{
		if (is_array($key))
		{
			// Act as a setter, replace all query strings
			$this->_get = $key;

			return $this;
		}

		if ($key === NULL)
		{
			// Act as a getter, all query strings
			return $this->_get;
		}
		elseif ($value === NULL)
		{
			// Act as a getter, single query string
			return Arr::get($this->_get, $key);
		}

		// Act as a setter, single query string
		$this->_get[$key] = $value;

		return $this;
	}

	/**
	 * Gets or sets HTTP POST parameters to the request.
	 *
	 * @param   mixed  $key    Key or key value pairs to set
	 * @param   string $value  Value to set to a key
	 * @return  mixed
	 */
	public function post($key = NULL, $value = NULL)
	{
		if (is_array($key))
		{
			// Act as a setter, replace all fields
			$this->_post = $key;

			return $this;
		}

		if ($key === NULL)
		{
			// Act as a getter, all fields
			return $this->_post;
		}
		elseif ($value === NULL)
		{
			// Act as a getter, single field
			return Arr::get($this->_post, $key);
		}

		// Act as a setter, single field
		$this->_post[$key] = $value;

		return $this;
	}

} // End Request<|MERGE_RESOLUTION|>--- conflicted
+++ resolved
@@ -195,7 +195,6 @@
 				// Set the referrer
 				$request->referrer($referrer);
 			}
-<<<<<<< HEAD
 
 			if (isset($requested_with))
 			{
@@ -203,15 +202,6 @@
 				$request->requested_with($requested_with);
 			}
 
-=======
-
-			if (isset($requested_with))
-			{
-				// Apply the requested with variable
-				$request->requested_with($requested_with);
-			}
-
->>>>>>> f06f2c22
 			if (isset($body))
 			{
 				// Set the request body (probably a PUT type)
@@ -643,7 +633,6 @@
 
 	/**
 	 * @var  Route       route matched for this request
-<<<<<<< HEAD
 	 */
 	protected $_route;
 
@@ -665,29 +654,6 @@
 	/**
 	 * @var  string the body
 	 */
-=======
-	 */
-	protected $_route;
-
-	/**
-	 * @var  Route       array of routes to manually look at instead of the global namespace
-	 */
-	protected $_routes;
-
-	/**
-	 * @var  Kohana_Response  response
-	 */
-	protected $_response;
-
-	/**
-	 * @var  Kohana_HTTP_Header  headers to sent as part of the request
-	 */
-	protected $_header;
-
-	/**
-	 * @var  string the body
-	 */
->>>>>>> f06f2c22
 	protected $_body;
 
 	/**
@@ -709,7 +675,6 @@
 	 * @var  string  the URI of the request
 	 */
 	protected $_uri;
-<<<<<<< HEAD
 
 	/**
 	 * @var  boolean  external request
@@ -737,35 +702,6 @@
 	protected $_cookies = array();
 
 	/**
-=======
-
-	/**
-	 * @var  boolean  external request
-	 */
-	protected $_external = FALSE;
-
-	/**
-	 * @var  array   parameters from the route
-	 */
-	protected $_params = array();
-
-	/**
-	 * @var array    query parameters
-	 */
-	protected $_get = array();
-
-	/**
-	 * @var array    post parameters
-	 */
-	protected $_post = array();
-
-	/**
-	 * @var array    cookies to send with the request
-	 */
-	protected $_cookies = array();
-
-	/**
->>>>>>> f06f2c22
 	 * @var Kohana_Request_Client
 	 */
 	protected $_client;
@@ -791,49 +727,6 @@
 	{
 		// Initialise the header
 		$this->_header = new HTTP_Header(array());
-<<<<<<< HEAD
-
-		// Assign injected routes
-		$this->_injected_routes = $injected_routes;
-
-		// Detect protocol (if present)
-		/**
-		 * @todo   make this smarter, search for localhost etc
-		 */
-		if (strpos($uri, '://') === FALSE)
-		{
-			// Remove trailing slashes from the URI
-			$uri = trim($uri, '/');
-
-			$processed_uri = Request::process_uri($uri, $this->_injected_routes);
-
-			if ($processed_uri === NULL)
-			{
-				throw new HTTP_Exception_404('Unable to find a route to match the URI: :uri', array(
-					':uri' => $uri,
-				));
-			}
-
-			// Store the URI
-			$this->_uri = $uri;
-
-			// Store the matching route
-			$this->_route = $processed_uri['route'];
-			$params = $processed_uri['params'];
-
-			// Is this route external?
-			$this->_external = $this->_route->is_external();
-
-			if (isset($params['directory']))
-			{
-				// Controllers are in a sub-directory
-				$this->_directory = $params['directory'];
-			}
-
-			// Store the controller
-			$this->_controller = $params['controller'];
-
-=======
 
 		// Assign injected routes
 		$this->_injected_routes = $injected_routes;
@@ -878,26 +771,16 @@
 			// Store the controller
 			$this->_controller = $params['controller'];
 
->>>>>>> f06f2c22
 			if (isset($params['action']))
 			{
 				// Store the action
 				$this->_action = $params['action'];
-<<<<<<< HEAD
 			}
 			else
 			{
 				// Use the default action
 				$this->_action = Route::$default_action;
 			}
-=======
-			}
-			else
-			{
-				// Use the default action
-				$this->_action = Route::$default_action;
-			}
->>>>>>> f06f2c22
 
 			// These are accessible as public vars and can be overloaded
 			unset($params['controller'], $params['action'], $params['directory']);
@@ -912,7 +795,6 @@
 		{
 			// Create a route
 			$this->_route = new Route($uri);
-<<<<<<< HEAD
 
 			// Store the URI
 			$this->_uri = $uri;
@@ -920,15 +802,6 @@
 			// Set external state
 			$this->_external = TRUE;
 
-=======
-
-			// Store the URI
-			$this->_uri = $uri;
-
-			// Set external state
-			$this->_external = TRUE;
-
->>>>>>> f06f2c22
 			// Setup the client
 			$this->_client = new Request_Client_External(array('cache' => $cache));
 		}
