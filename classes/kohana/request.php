--- conflicted
+++ resolved
@@ -9,88 +9,7 @@
  * @copyright  (c) 2008-2010 Kohana Team
  * @license    http://kohanaframework.org/license
  */
-<<<<<<< HEAD
 class Kohana_Request implements Http_Request {
-=======
-class Kohana_Request {
-
-	/**
-	 * @var  array  HTTP status codes and messages
-	 */
-	public static $messages = array(
-		// Informational 1xx
-		100 => 'Continue',
-		101 => 'Switching Protocols',
-
-		// Success 2xx
-		200 => 'OK',
-		201 => 'Created',
-		202 => 'Accepted',
-		203 => 'Non-Authoritative Information',
-		204 => 'No Content',
-		205 => 'Reset Content',
-		206 => 'Partial Content',
-		207 => 'Multi-Status',
-
-		// Redirection 3xx
-		300 => 'Multiple Choices',
-		301 => 'Moved Permanently',
-		302 => 'Found', // 1.1
-		303 => 'See Other',
-		304 => 'Not Modified',
-		305 => 'Use Proxy',
-		// 306 is deprecated but reserved
-		307 => 'Temporary Redirect',
-
-		// Client Error 4xx
-		400 => 'Bad Request',
-		401 => 'Unauthorized',
-		402 => 'Payment Required',
-		403 => 'Forbidden',
-		404 => 'Not Found',
-		405 => 'Method Not Allowed',
-		406 => 'Not Acceptable',
-		407 => 'Proxy Authentication Required',
-		408 => 'Request Timeout',
-		409 => 'Conflict',
-		410 => 'Gone',
-		411 => 'Length Required',
-		412 => 'Precondition Failed',
-		413 => 'Request Entity Too Large',
-		414 => 'Request-URI Too Long',
-		415 => 'Unsupported Media Type',
-		416 => 'Requested Range Not Satisfiable',
-		417 => 'Expectation Failed',
-		422 => 'Unprocessable Entity',
-		423 => 'Locked',
-		424 => 'Failed Dependency',
-
-		// Server Error 5xx
-		500 => 'Internal Server Error',
-		501 => 'Not Implemented',
-		502 => 'Bad Gateway',
-		503 => 'Service Unavailable',
-		504 => 'Gateway Timeout',
-		505 => 'HTTP Version Not Supported',
-		507 => 'Insufficient Storage',
-		509 => 'Bandwidth Limit Exceeded'
-	);
-
-	/**
-	 * @var  string  method: GET, POST, PUT, DELETE, etc
-	 */
-	public static $method = 'GET';
-
-	/**
-	 * @var  string  protocol: http, https, ftp, cli, etc
-	 */
-	public static $protocol = 'http';
-
-	/**
-	 * @var  string  referring URL
-	 */
-	public static $referrer;
->>>>>>> 82b87a6b
 
 	/**
 	 * @var  string  client user agent
@@ -103,16 +22,7 @@
 	public static $client_ip = '0.0.0.0';
 
 	/**
-<<<<<<< HEAD
-	 * @var  object  main request instance
-=======
-	 * @var  boolean  AJAX-generated request
-	 */
-	public static $is_ajax = FALSE;
-
-	/**
 	 * @var  Request  main request instance
->>>>>>> 82b87a6b
 	 */
 	public static $initial;
 
@@ -1083,19 +993,7 @@
 	{
 	    if ($this->_response === NULL)
 		{
-<<<<<<< HEAD
 			throw new Kohana_Request_Exception('No response yet associated with request - cannot auto generate resource ETag');
-=======
-			if ($start > 0 OR $end < ($size - 1))
-			{
-				// Partial Content
-				$this->status = 206;
-			}
-
-			// Range of bytes being sent
-			$this->headers['Content-Range'] = 'bytes '.$start.'-'.$end.'/'.$size;
-			$this->headers['Accept-Ranges'] = 'bytes';
->>>>>>> 82b87a6b
 		}
 
 		// Generate a unique hash for the response
@@ -1278,11 +1176,7 @@
 		if ($key === NULL)
 			return $this->_cookies;
 
-<<<<<<< HEAD
 		if (is_array($key))
-=======
-		if ($range = $this->_parse_byte_range())
->>>>>>> 82b87a6b
 		{
 			$this->_cookies = $key;
 		}
@@ -1298,7 +1192,6 @@
 		return $this;
 	}
 
-<<<<<<< HEAD
 	/**
 	 * Gets or sets the HTTP body to the request or response. The body is
 	 * included after the header, separated by a single empty new line.
@@ -1310,10 +1203,6 @@
 	{
 		if ($content === NULL)
 			return $this->_body;
-=======
-		// Keep the start in bounds.
-		$start = ($end < $start) ? 0 : max($start, 0);
->>>>>>> 82b87a6b
 
 		$this->_body = $content;
 		return $this;
