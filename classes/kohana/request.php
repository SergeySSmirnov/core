<?php defined('SYSPATH') or die('No direct script access.');
/**
 * Request and response wrapper.
 * 
 * Request and response wrapper. Uses the [Route] class to determine what
 * [Controller] to send the request to.
 *
 * @package    Kohana
 * @category   Base
 * @author     Kohana Team
 * @copyright  (c) 2008-2009 Kohana Team
 * @license    http://kohanaphp.com/license
 */
class Kohana_Request {

<<<<<<< HEAD
	// Request types
	const CONNECT = 'CONNECT';
	const DELETE  = 'DELETE';
	const GET     = 'GET';
	const HEAD    = 'HEAD';
	const POST    = 'POST';
	const PUT     = 'PUT';
	const OPTIONS = 'OPTIONS';
	const TRACE   = 'TRACE';
=======
	// HTTP status codes and messages
	public static $messages = array(
		// Informational 1xx
		100 => 'Continue',
		101 => 'Switching Protocols',

		// Success 2xx
		200 => 'OK',
		201 => 'Created',
		202 => 'Accepted',
		203 => 'Non-Authoritative Information',
		204 => 'No Content',
		205 => 'Reset Content',
		206 => 'Partial Content',
		207 => 'Multi-Status',

		// Redirection 3xx
		300 => 'Multiple Choices',
		301 => 'Moved Permanently',
		302 => 'Found', // 1.1
		303 => 'See Other',
		304 => 'Not Modified',
		305 => 'Use Proxy',
		// 306 is deprecated but reserved
		307 => 'Temporary Redirect',

		// Client Error 4xx
		400 => 'Bad Request',
		401 => 'Unauthorized',
		402 => 'Payment Required',
		403 => 'Forbidden',
		404 => 'Not Found',
		405 => 'Method Not Allowed',
		406 => 'Not Acceptable',
		407 => 'Proxy Authentication Required',
		408 => 'Request Timeout',
		409 => 'Conflict',
		410 => 'Gone',
		411 => 'Length Required',
		412 => 'Precondition Failed',
		413 => 'Request Entity Too Large',
		414 => 'Request-URI Too Long',
		415 => 'Unsupported Media Type',
		416 => 'Requested Range Not Satisfiable',
		417 => 'Expectation Failed',
		422 => 'Unprocessable Entity',
		423 => 'Locked',
		424 => 'Failed Dependency',

		// Server Error 5xx
		500 => 'Internal Server Error',
		501 => 'Not Implemented',
		502 => 'Bad Gateway',
		503 => 'Service Unavailable',
		504 => 'Gateway Timeout',
		505 => 'HTTP Version Not Supported',
		507 => 'Insufficient Storage',
		509 => 'Bandwidth Limit Exceeded'
	);

	/**
	 * @var  string  method: GET, POST, PUT, DELETE, etc
	 */
	public static $method = 'GET';
>>>>>>> be5f6ef2

	/**
	 * @var  string  protocol: http, https, ftp, cli, etc
	 */
	public static $protocol = 'http';

	/**
	 * @var  string  referring URL
	 */
	public static $referrer;

	/**
	 * @var  string  client user agent
	 */
	public static $user_agent = '';

	/**
	 * @var  string  client IP address
	 */
	public static $client_ip = '0.0.0.0';

	/**
<<<<<<< HEAD
=======
	 * @var  boolean  AJAX-generated request
	 */
	public static $is_ajax = FALSE;

	/**
	 * @var  object  main request instance
	 */
	public static $instance;

	/**
	 * @var  object  currently executing request instance
	 */
	public static $current;

	/**
>>>>>>> be5f6ef2
	 * Main request singleton instance. If no URI is provided, the URI will
	 * be automatically detected using PATH_INFO, REQUEST_URI, or PHP_SELF.
	 *
	 *     $request = Request::instance();
	 *
	 * @param   string   URI of the request
	 * @return  Request
	 */
	public static function instance( & $uri = TRUE)
	{
		if ( ! Request::$instance)
		{
			if (Kohana::$is_cli)
			{
				// Default protocol for command line is cli://
				Request::$protocol = 'cli';

				// Get the command line options
				$options = CLI::options('uri', 'method', 'get', 'post');

				if (isset($options['uri']))
				{
					// Use the specified URI
					$uri = $options['uri'];
				}

				if (isset($options['method']))
				{
					// Use the specified method
					$config['method'] = strtoupper($options['method']);
				}

				if (isset($options['get']))
				{
					// Overload the global GET data
					parse_str($options['get'], $_GET);
				}

				if (isset($options['post']))
				{
					// Overload the global POST data
					parse_str($options['post'], $_POST);
				}
			}
			else
			{
				if (isset($_SERVER['REQUEST_METHOD']))
				{
					// Use the server request method
					$config['method'] = $_SERVER['REQUEST_METHOD'];
				}

				if ( ! empty($_SERVER['HTTPS']) AND filter_var($_SERVER['HTTPS'], FILTER_VALIDATE_BOOLEAN))
				{
					// This request is secure
					Request::$protocol = 'https';
				}

				if (isset($_SERVER['HTTP_X_REQUESTED_WITH']) AND strtolower($_SERVER['HTTP_X_REQUESTED_WITH']) === 'xmlhttprequest')
				{
					// This request is an AJAX request
					$config['is_ajax'] = TRUE;
				}

				if (isset($_SERVER['HTTP_REFERER']))
				{
					// There is a referrer for this request
					Request::$referrer = $_SERVER['HTTP_REFERER'];
				}

				if (isset($_SERVER['HTTP_USER_AGENT']))
				{
					// Set the client user agent
					Request::$user_agent = $_SERVER['HTTP_USER_AGENT'];
				}

				if (isset($_SERVER['HTTP_X_FORWARDED_FOR']))
				{
					// Use the forwarded IP address, typically set when the
					// client is using a proxy server.
					Request::$client_ip = $_SERVER['HTTP_X_FORWARDED_FOR'];
				}
				elseif (isset($_SERVER['HTTP_CLIENT_IP']))
				{
					// Use the forwarded IP address, typically set when the
					// client is using a proxy server.
					Request::$client_ip = $_SERVER['HTTP_CLIENT_IP'];
				}
				elseif (isset($_SERVER['REMOTE_ADDR']))
				{
					// The remote IP address
					Request::$client_ip = $_SERVER['REMOTE_ADDR'];
				}

				if ($config['method'] !== 'GET' AND $config['method'] !== 'POST')
				{
					// Methods besides GET and POST do not properly parse the form-encoded
					// query string into the $_POST array, so we overload it manually.
					parse_str(file_get_contents('php://input'), $_POST);
				}

				if ($uri === TRUE)
				{
					if ( ! empty($_SERVER['PATH_INFO']))
					{
						// PATH_INFO does not contain the docroot or index
						$uri = $_SERVER['PATH_INFO'];
					}
					else
					{
						// REQUEST_URI and PHP_SELF include the docroot and index

						if (isset($_SERVER['REQUEST_URI']))
						{
							// REQUEST_URI includes the query string, remove it
							$uri = parse_url($_SERVER['REQUEST_URI'], PHP_URL_PATH);
						}
						elseif (isset($_SERVER['PHP_SELF']))
						{
							$uri = $_SERVER['PHP_SELF'];
						}
						elseif (isset($_SERVER['REDIRECT_URL']))
						{
							$uri = $_SERVER['REDIRECT_URL'];
						}
						else
						{
							// If you ever see this error, please report an issue at and include a dump of $_SERVER
							// http://dev.kohanaphp.com/projects/kohana3/issues
							throw new Kohana_Exception('Unable to detect the URI using PATH_INFO, REQUEST_URI, or PHP_SELF');
						}

						// Get the path from the base URL, including the index file
						$base_url = parse_url(Kohana::$base_url, PHP_URL_PATH);

						if (strpos($uri, $base_url) === 0)
						{
							// Remove the base URL from the URI
							$uri = substr($uri, strlen($base_url));
						}

						if (Kohana::$index_file AND strpos($uri, Kohana::$index_file) === 0)
						{
							// Remove the index file from the URI
							$uri = substr($uri, strlen(Kohana::$index_file));
						}
					}
				}
			}

			// Reduce multiple slashes to a single slash
			$uri = preg_replace('#//+#', '/', $uri);

			// Remove all dot-paths from the URI, they are not valid
			$uri = preg_replace('#\.[\s./]*/#', '', $uri);

			$config['get'] = $_GET;
			$config['post'] = $_POST;

			// Create the instance singleton
<<<<<<< HEAD
			$instance = new Request($uri, $config);

			// Add the Content-Type header
//			$instance->headers['Content-Type'] = 'text/html; charset='.Kohana::$charset;
=======
			Request::$instance = Request::$current = new Request($uri);

			// Add the default Content-Type header
			Request::$instance->headers['Content-Type'] = 'text/html; charset='.Kohana::$charset;
>>>>>>> be5f6ef2
		}

		return Request::$instance;
	}

	/**
	 * Return the currently executing request. This is changed to the current
	 * request when [Request::execute] is called and restored when the request
	 * is completed.
	 *
	 *     $request = Request::current();
	 *
	 * @return  Request
	 * @since   3.0.5
	 */
	public static function current()
	{
		return Request::$current;
	}

	/**
	 * Creates a new request object for the given URI. This differs from
	 * [Request::instance] in that it does not automatically detect the URI
	 * and should only be used for creating HMVC requests.
	 *
	 *     $request = Request::factory($uri);
	 *
	 * @param   string  URI of the request
	 * @return  Request
	 */
	public static function factory($uri)
	{
		return new Request($uri);
	}

	/**
	 * Returns information about the client user agent.
	 *
	 *     // Returns "Chrome" when using Google Chrome
	 *     $browser = Request::user_agent('browser');
	 *
	 * @param   string  value to return: browser, version, robot, mobile, platform
	 * @return  string  requested information
	 * @return  FALSE   no information found
	 * @uses    Kohana::config
	 * @uses    Request::$user_agent
	 */
	public static function user_agent($value)
	{
		static $info;

		if (isset($info[$value]))
		{
			// This value has already been found
			return $info[$value];
		}

		if ($value === 'browser' OR $value == 'version')
		{
			// Load browsers
			$browsers = Kohana::config('user_agents')->browser;

			foreach ($browsers as $search => $name)
			{
				if (stripos(Request::$user_agent, $search) !== FALSE)
				{
					// Set the browser name
					$info['browser'] = $name;

					if (preg_match('#'.preg_quote($search).'[^0-9.]*+([0-9.][0-9.a-z]*)#i', Request::$user_agent, $matches))
					{
						// Set the version number
						$info['version'] = $matches[1];
					}
					else
					{
						// No version number found
						$info['version'] = FALSE;
					}

					return $info[$value];
				}
			}
		}
		else
		{
			// Load the search group for this type
			$group = Kohana::config('user_agents')->$value;

			foreach ($group as $search => $name)
			{
				if (stripos(Request::$user_agent, $search) !== FALSE)
				{
					// Set the value name
					return $info[$value] = $name;
				}
			}
		}

		// The value requested could not be found
		return $info[$value] = FALSE;
	}

	/**
	 * Returns the accepted content types. If a specific type is defined,
	 * the quality of that type will be returned.
	 *
	 *     $types = Request::accept_type();
	 *
	 * @param   string  content MIME type
	 * @return  float   when checking a specific type
	 * @return  array
	 * @uses    Request::_parse_accept
	 */
	public static function accept_type($type = NULL)
	{
		static $accepts;

		if ($accepts === NULL)
		{
			// Parse the HTTP_ACCEPT header
			$accepts = Request::_parse_accept($_SERVER['HTTP_ACCEPT'], array('*/*' => 1.0));
		}

		if (isset($type))
		{
			// Return the quality setting for this type
			return isset($accepts[$type]) ? $accepts[$type] : $accepts['*/*'];
		}

		return $accepts;
	}

	/**
	 * Returns the accepted languages. If a specific language is defined,
	 * the quality of that language will be returned. If the language is not
	 * accepted, FALSE will be returned.
	 *
	 *     $langs = Request::accept_lang();
	 *
	 * @param   string  language code
	 * @return  float   when checking a specific language
	 * @return  array
	 * @uses    Request::_parse_accept
	 */
	public static function accept_lang($lang = NULL)
	{
		static $accepts;

		if ($accepts === NULL)
		{
			// Parse the HTTP_ACCEPT_LANGUAGE header
			$accepts = Request::_parse_accept($_SERVER['HTTP_ACCEPT_LANGUAGE']);
		}

		if (isset($lang))
		{
			// Return the quality setting for this lang
			return isset($accepts[$lang]) ? $accepts[$lang] : FALSE;
		}

		return $accepts;
	}

	/**
	 * Returns the accepted encodings. If a specific encoding is defined,
	 * the quality of that encoding will be returned. If the encoding is not
	 * accepted, FALSE will be returned.
	 *
	 *     $encodings = Request::accept_encoding();
	 *
	 * @param   string  encoding type
	 * @return  float   when checking a specific encoding
	 * @return  array
	 * @uses    Request::_parse_accept
	 */
	public static function accept_encoding($type = NULL)
	{
		static $accepts;

		if ($accepts === NULL)
		{
			// Parse the HTTP_ACCEPT_LANGUAGE header
			$accepts = Request::_parse_accept($_SERVER['HTTP_ACCEPT_ENCODING']);
		}

		if (isset($type))
		{
			// Return the quality setting for this type
			return isset($accepts[$type]) ? $accepts[$type] : FALSE;
		}

		return $accepts;
	}


	/**
	 * Parses an accept header and returns an array (type => quality) of the
	 * accepted types, ordered by quality.
	 *
	 *     $accept = Request::_parse_accept($header, $defaults);
	 *
	 * @param   string   header to parse
	 * @param   array    default values
	 * @return  array
	 */
	protected static function _parse_accept( & $header, array $accepts = NULL)
	{
		if ( ! empty($header))
		{
			// Get all of the types
			$types = explode(',', $header);

			foreach ($types as $type)
			{
				// Split the type into parts
				$parts = explode(';', $type);

				// Make the type only the MIME
				$type = trim(array_shift($parts));

				// Default quality is 1.0
				$quality = 1.0;

				foreach ($parts as $part)
				{
					// Prevent undefined $value notice below
					if (strpos($part, '=') === FALSE)
						continue;

					// Separate the key and value
					list ($key, $value) = explode('=', trim($part));

					if ($key === 'q')
					{
						// There is a quality for this type
						$quality = (float) trim($value);
					}
				}

				// Add the accept type and quality
				$accepts[$type] = $quality;
			}
		}

		// Make sure that accepts is an array
		$accepts = (array) $accepts;

		// Order by quality
		arsort($accepts);

		return $accepts;
	}

	/**
	 * Tests whether the request is for an internal call or
	 * external call
	 *
	 * @param   string   the uri to test
	 * @return  boolean  FALSE internal call, TRUE for external request
	 */
	protected static function _request_external($uri)
	{
		// If there is no protocal, request is internal
		if (FALSE === strpos($uri, '://'))
			return FALSE;

		// Discover in uri is statistics
		$base_path = URL::base(TRUE, TRUE);
		$base_path_position = strpos($uri, $base_path);

		// If the base_path did not match at all, or it was located beyond the start
		// of the URI
		if (FALSE === $base_path_position or 0 < $base_path_position)
			return TRUE;

		return FALSE;
	}

	/**
	 * @var  string  method: GET, POST, PUT, DELETE, etc
	 */
	public $method = 'GET';

	/**
	 * @var  object  route matched for this request
	 */
	public $route;

	/**
	 * @var  integer  HTTP response code: 200, 404, 500, etc
	 */
	public $status = 200;

	/**
	 * @var  object  response 
	 */
	public $response;

	/**
	 * @var  array  headers to send with the request
	 */
	public $headers = array();

	/**
	 * @var  array  cookies to be sent with the request
	 */
	public $cookies = array();

	/**
	 * @var  string  controller directory
	 */
	public $directory = '';

	/**
	 * @var  string  controller to be executed
	 */
	public $controller;

	/**
	 * @var  string  action to be executed in the controller
	 */
	public $action;

	/**
	 * @var  string  the URI of the request
	 */
	public $uri;

	/**
	 * @var  array   GET parameters for this request
	 */
	public $get = array();

	/**
	 * @var  array   POST parameters for this request
	 */
	public $post = array();

	/**
	 * @var  boolean  AJAX-generated request
	 */
	public $is_ajax = FALSE;

	/**
	 * @var  array|bool Original GET, POST, SERVER vars before alteration
	 */
	protected $_previous_environment = FALSE;

	// Parameters extracted from the route
	protected $_params;

	/**
	 * @var  boolean  true if external request
	 */
	protected $_external = FALSE;

	/**
	 * Creates a new request object for the given URI. New requests should be
	 * created using the [Request::instance] or [Request::factory] methods.
	 *
	 *     $request = new Request($uri);
	 *
	 * @param   string  URI of the request
	 * @param   config  settings for this request object
	 * @return  void
	 * @throws  Kohana_Request_Exception
	 * @uses    Route::all
	 * @uses    Route::matches
	 */
	public function __construct($uri, array $config = array())
	{
		// Parse an array of request properties
		foreach ($config as $key => $value)
		{
			if (property_exists($this, $key))
				$this->$key = $value;
		}

		// Test if request is internal or external
		if (Request::_request_external($uri))
		{
			$this->external = TRUE;
			$this->uri = $uri;
			return;
		}

		// Remove trailing slashes from the URI
		$uri = trim($uri, '/');

		// Load routes
		$routes = Route::all();

		foreach ($routes as $name => $route)
		{
			if ($params = $route->matches($uri))
			{
				// Store the URI
				$this->uri = $uri;

				// Store the matching route
				$this->route = $route;

				if (isset($params['directory']))
				{
					// Controllers are in a sub-directory
					$this->directory = $params['directory'];
				}

				// Store the controller
				$this->controller = $params['controller'];

				if (isset($params['action']))
				{
					// Store the action
					$this->action = $params['action'];
				}
				else
				{
					// Use the default action
					$this->action = Route::$default_action;
				}

				// These are accessible as public vars and can be overloaded
				unset($params['controller'], $params['action'], $params['directory']);

				// Params cannot be changed once matched
				$this->_params = $params;

				return;
			}
		}

		// No matching route for this URI
		$this->response = new Response(array('status' => 404));

		throw new Kohana_Request_Exception('Unable to find a route to match the URI: :uri',
			array(':uri' => $uri));
	}

	/**
	 * Returns the response as the string representation of a request.
	 *
	 *     echo $request;
	 *
	 * @return  string
	 */
	public function __toString()
	{
		return (string) $this->response;
	}

	/**
	 * Generates a relative URI for the current route.
	 *
	 *     $request->uri($params);
	 *
	 * @param   array   additional route parameters
	 * @return  string
	 * @uses    Route::uri
	 */
	public function uri(array $params = NULL)
	{
		if ( ! isset($params['directory']))
		{
			// Add the current directory
			$params['directory'] = $this->directory;
		}

		if ( ! isset($params['controller']))
		{
			// Add the current controller
			$params['controller'] = $this->controller;
		}

		if ( ! isset($params['action']))
		{
			// Add the current action
			$params['action'] = $this->action;
		}

		// Add the current parameters
		$params += $this->_params;

		return $this->route->uri($params);
	}

	/**
	 * Retrieves a value from the route parameters.
	 *
	 *     $id = $request->param('id');
	 *
	 * @param   string   key of the value
	 * @param   mixed    default value if the key is not set
	 * @return  mixed
	 */
	public function param($key = NULL, $default = NULL)
	{
		if ($key === NULL)
		{
			// Return the full array
			return $this->_params;
		}

		return isset($this->_params[$key]) ? $this->_params[$key] : $default;
	}

	/**
	 * Get/Set value(s) to/from the request header
	 *
	 * @param   string|array key of the header to get or set
	 * @param   string   value to set to the key
	 * @return  mixed
	 */
	public function header($key = NULL, $value = NULL)
	{
		if ($key === NULL)
		{
			// Return the full array
			return $this->headers;
		}

		if ($key !== NULL and $value === NULL)
		{
			// Return just the header value if present
			return isset($this->headers[$key]) ? $this->headers[$key] : NULL;
		}

		if (is_array($key))
		{
			// Set the headers array to the request and return this
			$this->headers = $key;
			return $this;
		}

		// Set the value to the header key and return this
		$this->headers[$key] = $value;
		return $this;
	}

	/**
	 * Redirects as the request response.
	 *
	 * @param   string   redirect location
	 * @param   integer  status code: 301, 302, etc
	 * @return  void
	 * @uses    URL::site
	 * @uses    Request::send_headers
	 */
	public function redirect($url, $code = 302)
	{
		if (strpos($url, '://') === FALSE)
		{
			// Make the URI into a URL
			$url = URL::site($url, TRUE);
		}

		// Set the response status
		$config['status'] = $code;

		// Set the location header
		$config['headers']['Location'] = $url;

		$this->response = new Response($config);

		// Send headers
		$this->response->send_headers();

		// Stop execution
		exit;
	}

	/**
<<<<<<< HEAD
	 * Sets and gets the method this [Request] will use when executed.
	 * 
	 * - When no argument is supplied the current HTTP method will be returned.
	 * - HTTP methods supplied will be set to this request
	 * 
	 *      // Make the request type GET (default)
	 *      $request->method(Request::GET);
	 * 
	 *      // Make the request type POST
	 *      $request->method(Request::POST);
	 * 
	 *      // Make the request type PUT
	 *      $request->method(Request::PUT);
=======
	 * Send file download as the response. All execution will be halted when
	 * this method is called! Use TRUE for the filename to send the current
	 * response as the file content. The third parameter allows the following
	 * options to be set:
	 *
	 * Type      | Option    | Description                        | Default Value
	 * ----------|-----------|------------------------------------|--------------
	 * `boolean` | inline    | Display inline instead of download | `FALSE`
	 * `string`  | mime_type | Manual mime type                   | Automatic
	 *
	 * Download a file that already exists:
	 *
	 *     $request->send_file('media/packages/kohana.zip');
	 *
	 * Download generated content as a file:
	 *
	 *     $request->response = $content;
	 *     $request->send_file(TRUE, $filename);
	 *
	 * [!!] No further processing can be done after this method is called!
>>>>>>> be5f6ef2
	 *
	 * @param   string   method to set to the [Request]
	 * @return  mixed
	 * @throws  Kohana_Request_Exception
	 */
	public function method($method = NULL)
	{
		// If there is no method supplied
		if ($method === NULL)
		{
			// Return the current method
			return $this->method;
		}

		// Transform the method to uppercase
		$method = strtoupper($method);

		// Create a reflection of this class
		// NOTE: Reflection may be too slow, might need to refactor!
		$reflection = new ReflectionClass($this);

		// If the method does not match one of the HTTP methods defined (as a constant)
		if ( ! in_array($method, $reflection->getConstants()))
		{
			// Throw an exception
			throw new Kohana_Request_Exception(__METHOD__.' HTTP method supplied is not supported : :method', array(':method' => $method));
		}

		// Set the method to this request
		$this->method = $method;

		// Return this
		return $this;
	}

	/**
	 * Processes the request, executing the controller action that handles this
	 * request, determined by the [Route].
	 *
	 * 1. Before the controller action is called, the [Controller::before] method
	 * will be called.
	 * 2. Next the controller action will be called.
	 * 3. After the controller action is called, the [Controller::after] method
	 * will be called.
	 *
	 * By default, the output from the controller is captured and returned, and
	 * no headers are sent.
	 *
	 *     $request->execute();
	 *
	 * @return  Kohana_Response
	 * @throws  Kohana_Exception
	 * @uses    [Kohana::$profiling]
	 * @uses    [Profiler]
	 */
	public function execute()
	{
		// If this is an external request, process it as such
		if ($this->_external)
		{
			return $this->_external_execute();
		}

		// Create the class prefix
		$prefix = 'controller_';

		if ($this->directory)
		{
			// Add the directory name to the class prefix
			$prefix .= str_replace(array('\\', '/'), '_', trim($this->directory, '/')).'_';
		}

		if (Kohana::$profiling)
		{
			// Set the benchmark name
			$benchmark = '"'.$this->uri.'"';

			if ($this !== Request::$instance)
			{
				// Add the parent request uri
				$benchmark .= ' « "'.Request::$current->uri.'"';
			}

			// Start benchmarking
			$benchmark = Profiler::start('Requests', $benchmark);
		}

		// Store the currently active request
		$previous = Request::$current;

		// Change the current request to this request
		Request::$current = $this;

		try
		{
			// Initialise the Request environment
			$this->_init_environment();

			// Load the controller using reflection
			$class = new ReflectionClass($prefix.$this->controller);

			if ($class->isAbstract())
			{
				throw new Kohana_Exception('Cannot create instances of abstract :controller',
					array(':controller' => $prefix.$this->controller));
			}

			// Create a response
			$this->response = new Response;

			// Create a new instance of the controller
			$controller = $class->newInstance($this);

			// Execute the "before action" method
			$class->getMethod('before')->invoke($controller);

			// Determine the action to use
			$action = empty($this->action) ? Route::$default_action : $this->action;

			// Execute the main action with the parameters
			$class->getMethod('action_'.$action)->invokeArgs($controller, $this->_params);

			// Execute the "after action" method
			$class->getMethod('after')->invoke($controller);

			// De-initialise the Request environment
			$this->_deinit_environment();
		}
		catch (Exception $e)
		{
			// Restore the previous request
			Request::$current = $previous;

			if (isset($benchmark))
			{
				// Delete the benchmark, it is invalid
				Profiler::delete($benchmark);
			}

			if ($e instanceof ReflectionException)
			{
				// Reflection will throw exceptions for missing classes or actions
				$this->response->status = 404;
			}
			else
			{
				// All other exceptions are PHP/server errors
				$this->response->status = 500;
			}

			// Re-throw the exception
			throw $e;
		}

		// Restore the previous request
		Request::$current = $previous;

		if (isset($benchmark))
		{
			// Stop the benchmark
			Profiler::stop($benchmark);
		}

		return $this->response;
	}

	/**
	 * Initialises the server environment variables
	 * for this request execution.
	 * 
	 * - Stores _GET, _POST and select _SERVER vars
	 * - Replaces _GET, _POST and select _SERVER vars
	 *
	 * @return void
	 */
	protected function _init_environment()
	{
		// Store existing $_GET, $_POST, $_SERVER vars
		$this->_previous_environment = array(
			'_GET'    => $_GET,
			'_POST'   => $_POST,
			'_SERVER' => $_SERVER,
		);

		// Assign this requests values to globals
		$_GET = $this->get;
		$_POST = $this->post;

		$query_strings = array();
		foreach ($_GET as $key => $val)
			$query_strings[] = $key.'='.urlencode($val);

		// Get argc number
		$_argc = $query_strings ? 1 : 0;

		// Create the full query string
		$query_string = implode('&', $query_strings);

		// Augment the existing $_SERVER
		$_REQUEST_SERVER = array(
			'QUERY_STRING'     => $query_string,
			'argv'             => $query_string,
			'argc'             => $_argc,
			'REQUEST_METHOD'   => $this->method,
			'SCRIPT_NAME'      => '/'.Kohana::$index_file.'//'.$this->uri,
			'REQUEST_URI'      => '/'.$this->uri,
			'DOCUMENT_URI'     => '/'.Kohana::$index_file.'//'.$this->uri,
			'REQUEST_TIME'     => time(),
			'PHP_SELF'         => '/'.Kohana::$index_file.'/'.$this->uri,
		);

		// Apply new server settings
		$_SERVER = ($_REQUEST_SERVER += $_SERVER);

		$http_headers = array();
		foreach ($_SERVER as $key => $value)
		{
			if ( ! preg_match_all('/HTTP_(\w+)/', $key, $headers))
				continue;

			$http_headers[ucwords(strtolower(str_replace('_', '-', $headers[1][0])))] = $value;
		}

		// Set new internal headings
		$this->headers += $http_headers;
	}

	/**
	 * Returns the server environment variables
	 * to their initial state
	 *
	 * @return void
	 */
	protected function _deinit_environment()
	{
		// Exit now if environment is initialised already
		if ( ! $this->_previous_environment)
			return;

		// Restore globals
		$_GET = $this->_previous_environment['_GET'];
		$_POST = $this->_previous_environment['_POST'];
		$_SERVER = $this->_previous_environment['_SERVER'];

		// Reset the previous environment
		$this->_previous_environment = FALSE;
	}

	/**
	 * Execute a request that is to an external source
	 *
	 * @param   array    Additional headers to send with the request
	 * @param   string   The HTTP method to use
	 * @return  $this
	 */
	protected function _external_execute()
	{
		// Cached store of requests
		static $external_executions;

		// Start benchmarking if required
		$benchmark = (Kohana::$profiling === TRUE) ? Profiler::start('Requests', $this->uri) : NULL;

		// Encode the request components
		$encoded_components = array(
			'headers'  => ($this->headers) ? http_build_query($this->headers) : NULL,
			'cookies'  => ($this->cookies) ? http_build_query($this->cookies, '', '; ') : NULL,
			'get'      => ($this->get) ? http_build_query($this->get) : NULL,
			'post'     => ($this->post) ? http_build_query($this->post) : NULL,
		);

		// If there are GET parameters, add them to the uri
		if ($encoded_components['get'] !== NULL)
			$this->uri .= '?'.$encoded_components['get'];

		// Create a hash of the request
		$request_hash = sha1($this->method.' '.$this->uri.'|HEADERS;'.$encoded_components['headers'].'|COOKIES;'.$encoded_components['cookies'].'|POST;'.$encoded_components['post']);

		// If this request has been run
		if (isset($external_executions[$request_hash]))
			return $external_executions[$request_hash];

		// Compile the base curl settings
		$curl_options = array(
			CURLOPT_HTTPHEADER    => $this->headers,
			CURLOPT_CUSTOMREQUEST => $this->method,
		);

		if ($this->cookies)
		{
			// If there are cookies present, set the cookie string
			$curl_options[CURLOPT_COOKIE] = $encoded_components['cookies'];
		}

		if (in_array($this->method, array('POST', 'PUT', 'DELETE')))
		{
			// If the method supports POST data, apply it
			$curl_options[CURLOPT_POSTFIELDS] = $this->post;
		}

		$config = array
		(
			'body'     => Remote::get($this->uri, $curl_options),
			'status'   => array_pop(Remote::$headers),
			'headers'  => Remote::$headers,
		);

		// Create a response
		$this->response = new Response($config);

		// Cache the response
		$external_executions[$request_hash] = $this->response;

		if ($benchmark !== NULL)
		{
			// Stop benchmarking if running
			Profiler::stop($benchmark);
		}

		// Return the response
		return $this->response;
	}

} // End Request<|MERGE_RESOLUTION|>--- conflicted
+++ resolved
@@ -13,7 +13,6 @@
  */
 class Kohana_Request {
 
-<<<<<<< HEAD
 	// Request types
 	const CONNECT = 'CONNECT';
 	const DELETE  = 'DELETE';
@@ -23,72 +22,6 @@
 	const PUT     = 'PUT';
 	const OPTIONS = 'OPTIONS';
 	const TRACE   = 'TRACE';
-=======
-	// HTTP status codes and messages
-	public static $messages = array(
-		// Informational 1xx
-		100 => 'Continue',
-		101 => 'Switching Protocols',
-
-		// Success 2xx
-		200 => 'OK',
-		201 => 'Created',
-		202 => 'Accepted',
-		203 => 'Non-Authoritative Information',
-		204 => 'No Content',
-		205 => 'Reset Content',
-		206 => 'Partial Content',
-		207 => 'Multi-Status',
-
-		// Redirection 3xx
-		300 => 'Multiple Choices',
-		301 => 'Moved Permanently',
-		302 => 'Found', // 1.1
-		303 => 'See Other',
-		304 => 'Not Modified',
-		305 => 'Use Proxy',
-		// 306 is deprecated but reserved
-		307 => 'Temporary Redirect',
-
-		// Client Error 4xx
-		400 => 'Bad Request',
-		401 => 'Unauthorized',
-		402 => 'Payment Required',
-		403 => 'Forbidden',
-		404 => 'Not Found',
-		405 => 'Method Not Allowed',
-		406 => 'Not Acceptable',
-		407 => 'Proxy Authentication Required',
-		408 => 'Request Timeout',
-		409 => 'Conflict',
-		410 => 'Gone',
-		411 => 'Length Required',
-		412 => 'Precondition Failed',
-		413 => 'Request Entity Too Large',
-		414 => 'Request-URI Too Long',
-		415 => 'Unsupported Media Type',
-		416 => 'Requested Range Not Satisfiable',
-		417 => 'Expectation Failed',
-		422 => 'Unprocessable Entity',
-		423 => 'Locked',
-		424 => 'Failed Dependency',
-
-		// Server Error 5xx
-		500 => 'Internal Server Error',
-		501 => 'Not Implemented',
-		502 => 'Bad Gateway',
-		503 => 'Service Unavailable',
-		504 => 'Gateway Timeout',
-		505 => 'HTTP Version Not Supported',
-		507 => 'Insufficient Storage',
-		509 => 'Bandwidth Limit Exceeded'
-	);
-
-	/**
-	 * @var  string  method: GET, POST, PUT, DELETE, etc
-	 */
-	public static $method = 'GET';
->>>>>>> be5f6ef2
 
 	/**
 	 * @var  string  protocol: http, https, ftp, cli, etc
@@ -111,13 +44,6 @@
 	public static $client_ip = '0.0.0.0';
 
 	/**
-<<<<<<< HEAD
-=======
-	 * @var  boolean  AJAX-generated request
-	 */
-	public static $is_ajax = FALSE;
-
-	/**
 	 * @var  object  main request instance
 	 */
 	public static $instance;
@@ -128,7 +54,6 @@
 	public static $current;
 
 	/**
->>>>>>> be5f6ef2
 	 * Main request singleton instance. If no URI is provided, the URI will
 	 * be automatically detected using PATH_INFO, REQUEST_URI, or PHP_SELF.
 	 *
@@ -288,18 +213,15 @@
 			$config['get'] = $_GET;
 			$config['post'] = $_POST;
 
+
+			// Reduce multiple slashes to a single slash
+			$uri = preg_replace('#//+#', '/', $uri);
+
+			// Remove all dot-paths from the URI, they are not valid
+			$uri = preg_replace('#\.[\s./]*/#', '', $uri);
+
 			// Create the instance singleton
-<<<<<<< HEAD
-			$instance = new Request($uri, $config);
-
-			// Add the Content-Type header
-//			$instance->headers['Content-Type'] = 'text/html; charset='.Kohana::$charset;
-=======
-			Request::$instance = Request::$current = new Request($uri);
-
-			// Add the default Content-Type header
-			Request::$instance->headers['Content-Type'] = 'text/html; charset='.Kohana::$charset;
->>>>>>> be5f6ef2
+			Request::$instance = Request::$current = new Request($uri, $config);
 		}
 
 		return Request::$instance;
@@ -649,7 +571,9 @@
 	 */
 	protected $_previous_environment = FALSE;
 
-	// Parameters extracted from the route
+	/**
+	 * @var  array    parameters extracted from the route
+	 */
 	protected $_params;
 
 	/**
@@ -873,7 +797,6 @@
 	}
 
 	/**
-<<<<<<< HEAD
 	 * Sets and gets the method this [Request] will use when executed.
 	 * 
 	 * - When no argument is supplied the current HTTP method will be returned.
@@ -887,28 +810,6 @@
 	 * 
 	 *      // Make the request type PUT
 	 *      $request->method(Request::PUT);
-=======
-	 * Send file download as the response. All execution will be halted when
-	 * this method is called! Use TRUE for the filename to send the current
-	 * response as the file content. The third parameter allows the following
-	 * options to be set:
-	 *
-	 * Type      | Option    | Description                        | Default Value
-	 * ----------|-----------|------------------------------------|--------------
-	 * `boolean` | inline    | Display inline instead of download | `FALSE`
-	 * `string`  | mime_type | Manual mime type                   | Automatic
-	 *
-	 * Download a file that already exists:
-	 *
-	 *     $request->send_file('media/packages/kohana.zip');
-	 *
-	 * Download generated content as a file:
-	 *
-	 *     $request->response = $content;
-	 *     $request->send_file(TRUE, $filename);
-	 *
-	 * [!!] No further processing can be done after this method is called!
->>>>>>> be5f6ef2
 	 *
 	 * @param   string   method to set to the [Request]
 	 * @return  mixed
@@ -942,6 +843,120 @@
 
 		// Return this
 		return $this;
+	}
+
+	/**
+	 * Gets and sets the HTTP `GET` parameters to the [Request].
+	 * All `GET` parameters will be returned as an array if no arguments are passed.
+	 * 
+	 *      $get_parameters = $request->get();
+	 * 
+	 * A single GET parameter can be returned when passing the corresponding key.
+	 * 
+	 *      $bar = $request->get('foo');
+	 * 
+	 * Key/value pairs can be set passing an associative array.
+	 * 
+	 *      $request = Request::factory('foo/bar')
+	 *           ->get(array('foo' => 'bar', 'important' => FALSE));
+	 * 
+	 * A single GET parameter can be set if passing a key value pair as arguments.
+	 * 
+	 *      $request = Request::factory('foo/bar')
+	 *           ->get('foo', 'bar');
+	 *
+	 * @param   array|string  array of key value pairs or key as string
+	 * @param   mixed    value to set to key
+	 * @return  mixed
+	 */
+	public function get($key = NULL, $value = NULL)
+	{
+		return $this->_access_property('get', $key, $value);
+	}
+
+	/**
+	 * Gets and sets the HTTP `POST` parameters to the [Request].
+	 * All `POST` parameters will be returned as an array if no arguments are passed.
+	 * 
+	 *      $post_parameters = $request->post();
+	 * 
+	 * A single POST parameter can be returned when passing the corresponding key.
+	 * 
+	 *      $bar = $request->post('foo');
+	 * 
+	 * Key/value pairs can be set passing an associative array.
+	 * 
+	 *      $request = Request::factory('foo/bar')
+	 *           ->post(array('foo' => 'bar', 'important' => FALSE));
+	 * 
+	 * A single POST parameter can be set if passing a key value pair as arguments.
+	 * 
+	 *      $request = Request::factory('foo/bar')
+	 *           ->post('foo', 'bar');
+	 *
+	 * @param   array|string  array of key value pairs or key as string
+	 * @param   mixed    value to set to key
+	 * @return  mixed
+	 */
+	public function post($key = NULL, $value = NULL)
+	{
+		return $this->_access_property('get', $key, $value);
+	}
+
+	/**
+	 * Gets and sets the HTTP [Request] Headers. All headers will be returned as an array if no arguments are passed.
+	 * 
+	 *      $headers = $request->headers();
+	 * 
+	 * A single header can be returned when passing the corresponding key.
+	 * 
+	 *      $bar = $request->headers('X-Request-Foo');
+	 * 
+	 * Key/value pairs can be set passing an associative array.
+	 * 
+	 *      $request = Request::factory('foo/bar')
+	 *           ->headers(array('X-Request-Foo' => 'bar', 'X-Kohana-Version' => 3.1));
+	 * 
+	 * A single header can be set if passing a key value pair as arguments.
+	 * 
+	 *      $request = Request::factory('foo/bar')
+	 *           ->headers('X-Request-Foo', 'bar');
+	 *
+	 * @param   array|string  array of key value pairs or key as string
+	 * @param   mixed    value to set to key
+	 * @return  mixed
+	 */
+	public function headers($key = NULL, $value = NULL)
+	{
+		return $this->_access_property('headers', $key, $value);
+	}
+
+	/**
+	 * Gets and sets the HTTP [Request] Cookies. All cookies will be returned as an array if no arguments are passed.
+	 * 
+	 *      $headers = $request->cookies();
+	 * 
+	 * A single cookie can be returned when passing the corresponding key.
+	 * 
+	 *      $bar = $request->cookies('Request-Foo');
+	 * 
+	 * Key/value pairs can be set passing an associative array.
+	 * 
+	 *      $request = Request::factory('foo/bar')
+	 *           ->cookies(array('Request-Foo' => 'bar', 'Kohana-Version' => 3.1));
+	 * 
+	 * A single cookie can be set if passing a key value pair as arguments.
+	 * 
+	 *      $request = Request::factory('foo/bar')
+	 *           ->cookies('Request-Foo', 'bar');
+	 *
+	 * @param   array|string  array of key value pairs or key as string
+	 * @param   mixed    value to set to key
+	 * @return  mixed
+	 */
+	public function cookies($key = NULL, $value = NULL)
+	{
+		return $this->_access_property('cookies', $key, $value);
 	}
 
 	/**
@@ -1162,34 +1177,35 @@
 	 *
 	 * @param   array    Additional headers to send with the request
 	 * @param   string   The HTTP method to use
-	 * @return  $this
+	 * @return  [Kohana_Response]
+	 * @throws  [Kohana_Request_Exception]
 	 */
 	protected function _external_execute()
 	{
-		// Cached store of requests
-		static $external_executions;
-
 		// Start benchmarking if required
-		$benchmark = (Kohana::$profiling === TRUE) ? Profiler::start('Requests', $this->uri) : NULL;
+		if (Kohana::$profiling)
+		{
+			// Start benchmarking
+			$benchmark = Profiler::start('Requests', '"'.$this->uri.'" « "'.Request::$current->uri.'"');
+		}
 
 		// Encode the request components
 		$encoded_components = array(
-			'headers'  => ($this->headers) ? http_build_query($this->headers) : NULL,
 			'cookies'  => ($this->cookies) ? http_build_query($this->cookies, '', '; ') : NULL,
 			'get'      => ($this->get) ? http_build_query($this->get) : NULL,
-			'post'     => ($this->post) ? http_build_query($this->post) : NULL,
 		);
 
 		// If there are GET parameters, add them to the uri
 		if ($encoded_components['get'] !== NULL)
+		{
 			$this->uri .= '?'.$encoded_components['get'];
-
-		// Create a hash of the request
-		$request_hash = sha1($this->method.' '.$this->uri.'|HEADERS;'.$encoded_components['headers'].'|COOKIES;'.$encoded_components['cookies'].'|POST;'.$encoded_components['post']);
-
-		// If this request has been run
-		if (isset($external_executions[$request_hash]))
-			return $external_executions[$request_hash];
+		}
+
+		// Store the currently active request
+		$previous = Request::$current;
+
+		// Change the current request to this request
+		Request::$current = $this;
 
 		// Compile the base curl settings
 		$curl_options = array(
@@ -1209,22 +1225,28 @@
 			$curl_options[CURLOPT_POSTFIELDS] = $this->post;
 		}
 
-		$config = array
-		(
-			'body'     => Remote::get($this->uri, $curl_options),
-			'status'   => array_pop(Remote::$headers),
-			'headers'  => Remote::$headers,
-		);
-
-		// Create a response
-		$this->response = new Response($config);
-
-		// Cache the response
-		$external_executions[$request_hash] = $this->response;
+		try
+		{
+			// Create a response
+			$this->response = Remote::get($this->uri, $curl_options);
+		}
+		catch (Kohana_Exception $e)
+		{
+			// Convert Remote exceptions to Kohana_Request_Exception
+			throw new Kohana_Request_Exception(__METHOD__.' unable to complete external request with message : :message', array(':message' => $e->getMessage()));
+		}
+		catch (Exception $e)
+		{
+			// Rethrow unexpected exceptions
+			throw $e;
+		}
+
+		// Restore the previous request
+		Request::$current = $previous;
 
 		if ($benchmark !== NULL)
 		{
-			// Stop benchmarking if running
+			// Stop the benchmark
 			Profiler::stop($benchmark);
 		}
 
@@ -1232,4 +1254,37 @@
 		return $this->response;
 	}
 
+	/**
+	 * Provides access to the GET/POST variables
+	 * within this object.
+	 * 
+	 *     // Set a value to POST
+	 *     $this->_get_post_variables('post', 'age', 25);
+	 *
+	 * @param   string   either `get` or `post`
+	 * @param   string   the key to set
+	 * @param   string   the value to set to the key
+	 * @return  mixed
+	 */
+	protected function _get_set_property($property, $key = NULL, $value = NULL)
+	{
+		if ($key === NULL)
+		{
+			return $this->$property;
+		}
+		else if (is_array($key))
+		{
+			$this->$property = $key;
+			return $this;
+		}
+		else if ($value === NULL)
+		{
+			return isset($this->$property[$key]) ? $this->$property[$key] : NULL;
+		}
+		else
+		{
+			$this->$property[$key] = $value;
+			return $this;
+		}
+	}
 } // End Request