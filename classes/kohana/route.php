--- conflicted
+++ resolved
@@ -505,51 +505,4 @@
 		return rtrim($params['host'], '/').'/'.$uri;
 	}
 
-<<<<<<< HEAD
-	/**
-	 * Returns the compiled regular expression for the route. This translates
-	 * keys and optional groups to a proper PCRE regular expression.
-	 *
-	 *     $regex = $route->_compile();
-	 *
-	 * @return  string
-	 * @uses    Route::REGEX_ESCAPE
-	 * @uses    Route::REGEX_SEGMENT
-	 */
-	protected function _compile()
-	{
-		if ( ! $this->_uri)
-			return;
-
-		// The URI should be considered literal except for keys and optional parts
-		// Escape everything preg_quote would escape except for : ( ) < >
-		$regex = preg_replace('#'.Route::REGEX_ESCAPE.'#', '\\\\$0', $this->_uri);
-
-		if (strpos($regex, '(') !== FALSE)
-		{
-			// Make optional parts of the URI non-capturing and optional
-			$regex = str_replace(array('(', ')'), array('(?:', ')?'), $regex);
-		}
-
-		// Insert default regex for keys
-		$regex = str_replace(array('<', '>'), array('(?P<', '>'.Route::REGEX_SEGMENT.')'), $regex);
-
-		if ( ! empty($this->_regex))
-		{
-			$search = $replace = array();
-			foreach ($this->_regex as $key => $value)
-			{
-				$search[]  = "<$key>".Route::REGEX_SEGMENT;
-				$replace[] = "<$key>$value";
-			}
-
-			// Replace the default regex with the user-specified regex
-			$regex = str_replace($search, $replace, $regex);
-		}
-
-		return '#^'.$regex.'$#uD';
-	}
-
-=======
->>>>>>> b9f6489b
 } // End Route