--- conflicted
+++ resolved
@@ -35,43 +35,6 @@
  */
 class Kohana_Route {
 
-<<<<<<< HEAD
-	// Detects whether a host has been included with the route definition
-	const REGEX_DETECT_HOST = '~^
-	
-	# scheme
-	(?:(?<protocol>[-a-z0-9+.]+)+://)?
-	
-	# username:password (optional)
-	(?:
-		    (?<user>[-a-z0-9$_.+!*\'(),;?&=%]++   # username
-		(?::[-a-z0-9$_.+!*\'(),;?&=%]++)?) # password (optional)
-		@
-	)?
-	
-	(?:
-		# ip address
-		(?<host>\d{1,3}+(?:\.\d{1,3}+){3}+
-	
-		| # or
-	
-		# hostname (captured)
-		(
-			     (?!-)[-a-z0-9]{1,63}+(?<!-)
-			(?:\.(?!-)[-a-z0-9]{1,63}+(?<!-)){0,126}+
-		))
-	)
-	
-	# port (optional)
-	(?:(?<port>:\d{1,6}+))?
-	
-	# path (optional)
-	(?:(?<route>[/\(.*]))?
-	
-	$~iDx';
-
-=======
->>>>>>> a02f4d9b
 	// Defines the pattern of a <segment>
 	const REGEX_KEY     = '<([a-zA-Z0-9_]++)>';
 
