<?php defined('SYSPATH') or die('No direct script access.');
/**
 * Routes are used to determine the controller and action for a requested URI.
 * Every route generates a regular expression which is used to match a URI
 * and a route. Routes may also contain keys which can be used to set the
 * controller, action, and parameters.
 *
 * Each <key> will be translated to a regular expression using a default
 * regular expression pattern. You can override the default pattern by providing
 * a pattern for the key:
 *
 *     // This route will only match when <id> is a digit
 *     Route::set('user', 'user/<action>/<id>', array('id' => '\d+'));
 *
 *     // This route will match when <path> is anything
 *     Route::set('file', '<path>', array('path' => '.*'));
 *
 * It is also possible to create optional segments by using parentheses in
 * the URI definition:
 *
 *     // This is the standard default route, and no keys are required
 *     Route::set('default', '(<controller>(/<action>(/<id>)))');
 *
 *     // This route only requires the <file> key
 *     Route::set('file', '(<path>/)<file>(.<format>)', array('path' => '.*', 'format' => '\w+'));
 *
 * Routes also provide a way to generate URIs (called "reverse routing"), which
 * makes them an extremely powerful and flexible way to generate internal links.
 *
 * @package    Kohana
 * @category   Base
 * @author     Kohana Team
 * @copyright  (c) 2008-2009 Kohana Team
 * @license    http://kohanaphp.com/license
 */
class Kohana_Route {

	// Defines the pattern of a <segment>
	const REGEX_KEY     = '<([a-zA-Z0-9_]++)>';

	// What can be part of a <segment> value
	const REGEX_SEGMENT = '[^/.,;?\n]++';

	// What must be escaped in the route regex
	const REGEX_ESCAPE  = '[.\\+*?[^\\]${}=!|]';

	/**
	 * @var  string  default protocol for all routes
	 * 
	 * @example  'http://'
	 */
	public static $default_protocol = 'http://';

	/**
	 * @var  array   list of valid localhost entries
	 */
	public static $localhosts = array(FALSE, '', 'local', 'localhost');

	/**
	 * @var  string  default action for all routes
	 */
	public static $default_action = 'index';

	// List of route objects
	protected static $_routes = array();

	/**
	 * Stores a named route and returns it. The "action" will always be set to
	 * "index" if it is not defined.
	 *
	 *     Route::set('default', '(<controller>(/<action>(/<id>)))')
	 *         ->defaults(array(
	 *             'controller' => 'welcome',
	 *         ));
	 *
	 * @param   string   route name
	 * @param   string   URI pattern
	 * @param   array    regex patterns for route keys
	 * @return  Route
	 */
	public static function set($name, $uri, array $regex = NULL)
	{
		return Route::$_routes[$name] = new Route($uri, $regex);
	}

	/**
	 * Retrieves a named route.
	 *
	 *     $route = Route::get('default');
	 *
	 * @param   string  route name
	 * @return  Route
	 * @throws  Kohana_Exception
	 */
	public static function get($name)
	{
		if ( ! isset(Route::$_routes[$name]))
		{
			throw new Kohana_Exception('The requested route does not exist: :route',
				array(':route' => $name));
		}

		return Route::$_routes[$name];
	}

	/**
	 * Retrieves all named routes.
	 *
	 *     $routes = Route::all();
	 *
	 * @return  array  routes by name
	 */
	public static function all()
	{
		return Route::$_routes;
	}

	/**
	 * Get the name of a route.
	 *
	 *     $name = Route::name($route)
	 *
	 * @param   object  Route instance
	 * @return  string
	 */
	public static function name(Route $route)
	{
		return array_search($route, Route::$_routes);
	}

	/**
	 * Saves or loads the route cache. If your routes will remain the same for
	 * a long period of time, use this to reload the routes from the cache
	 * rather than redefining them on every page load.
	 *
	 *     if ( ! Route::cache())
	 *     {
	 *         // Set routes here
	 *         Route::cache(TRUE);
	 *     }
	 *
	 * @param   boolean   cache the current routes
	 * @return  void      when saving routes
	 * @return  boolean   when loading routes
	 * @uses    Kohana::cache
	 */
	public static function cache($save = FALSE)
	{
		if ($save === TRUE)
		{
			// Cache all defined routes
			Kohana::cache('Route::cache()', Route::$_routes);
		}
		else
		{
			if ($routes = Kohana::cache('Route::cache()'))
			{
				Route::$_routes = $routes;

				// Routes were cached
				return TRUE;
			}
			else
			{
				// Routes were not cached
				return FALSE;
			}
		}
	}

	/**
	 * Create a URL from a route name. This is a shortcut for:
	 *
	 *     echo URL::site(Route::get($name)->uri($params), $protocol);
	 *
	 * @param   string   route name
	 * @param   array    URI parameters
	 * @param   mixed   protocol string or boolean, adds protocol and domain
	 * @return  string
	 * @since   3.0.7
	 * @uses    URL::site
	 */
	public static function url($name, array $params = NULL, $protocol = NULL)
	{
		// Create a URI with the route and convert it to a URL
		return URL::site(Route::get($name)->uri($params), $protocol);
	}

	// Route URI string
	protected $_uri = '';

	// Regular expressions for route keys
	protected $_regex = array();

	// Default values for route keys
	protected $_defaults = array('action' => 'index');

	// Compiled regex cache
	protected $_route_regex;

	/**
	 * Creates a new route. Sets the URI and regular expressions for keys.
	 * Routes should always be created with [Route::set] or they will not
	 * be properly stored.
	 *
	 *     $route = new Route($uri, $regex);
	 *
	 * @param   string   route URI pattern
	 * @param   array    key patterns
	 * @return  void
	 * @uses    Route::_compile
	 */
	public function __construct($uri = NULL, array $regex = NULL)
	{
		if ($uri === NULL)
		{
			// Assume the route is from cache
			return;
		}

		if ( ! empty($regex))
		{
			$this->_regex = $regex;
		}

		// Store the URI that this route will match
		$this->_uri = $uri;

		// Store the compiled regex locally
		$this->_route_regex = $this->_compile();
	}

	/**
	 * Provides default values for keys when they are not present. The default
	 * action will always be "index" unless it is overloaded here.
	 *
	 *     $route->defaults(array(
	 *         'controller' => 'welcome',
	 *         'action'     => 'index'
	 *     ));
	 *
	 * @param   array  key values
	 * @return  $this
	 */
	public function defaults(array $defaults = NULL)
	{
		$this->_defaults = $defaults;

		return $this;
	}

	/**
	 * Tests if the route matches a given URI. A successful match will return
	 * all of the routed parameters as an array. A failed match will return
	 * boolean FALSE.
	 *
	 *     // Params: controller = users, action = edit, id = 10
	 *     $params = $route->matches('users/edit/10');
	 *
	 * This method should almost always be used within an if/else block:
	 *
	 *     if ($params = $route->matches($uri))
	 *     {
	 *         // Parse the parameters
	 *     }
	 *
	 * @param   string  URI to match
	 * @return  array   on success
	 * @return  FALSE   on failure
	 */
	public function matches($uri)
	{
		if ( ! preg_match($this->_route_regex, $uri, $matches))
			return FALSE;

		$params = array();
		foreach ($matches as $key => $value)
		{
			if (is_int($key))
			{
				// Skip all unnamed keys
				continue;
			}

			// Set the value for all matched keys
			$params[$key] = $value;
		}

		foreach ($this->_defaults as $key => $value)
		{
			if ( ! isset($params[$key]) OR $params[$key] === '')
			{
				// Set default values for any key that was not matched
				$params[$key] = $value;
			}
		}

		return $params;
	}

	/**
	 * Generates a URI for the current route based on the parameters given.
	 *
	 *     // Using the "default" route: "users/profile/10"
	 *     $route->uri(array(
	 *         'controller' => 'users',
	 *         'action'     => 'profile',
	 *         'id'         => '10'
	 *     ));
	 *
	 * @param   array   URI parameters
	 * @return  string
	 * @throws  Kohana_Exception
	 * @uses    Route::REGEX_Key
	 */
	public function uri(array $params = NULL)
	{
<<<<<<< HEAD
		if ($params === NULL)
		{
			// Use the default parameters
			$params = $this->_defaults;
		}
		else
		{
			// Add the default parameters
			$params += $this->_defaults;
		}

		if (isset($params['action']) AND $params['action'] === Route::$default_action)
		{
			// Remove the default action from the URI
			unset($params['action']);
		}

=======
>>>>>>> 38b842a9
		// Start with the routed URI
		$uri = $this->_uri;

		if (strpos($uri, '<') === FALSE AND strpos($uri, '(') === FALSE)
		{
			// This is a static route, no need to replace anything
			return $uri;
		}

		while (preg_match('#\([^()]++\)#', $uri, $match))
		{
			// Search for the matched value
			$search = $match[0];

			// Remove the parenthesis from the match as the replace
			$replace = substr($match[0], 1, -1);

			while(preg_match('#'.Route::REGEX_KEY.'#', $replace, $match))
			{
				list($key, $param) = $match;

				if ($param === 'host')
					continue;

				if (isset($params[$param]))
				{
					// Replace the key with the parameter value
					$replace = str_replace($key, $params[$param], $replace);
				}
				else
				{
					// This group has missing parameters
					$replace = '';
					break;
				}
			}

			// Replace the group in the URI
			$uri = str_replace($search, $replace, $uri);
		}

		while(preg_match('#'.Route::REGEX_KEY.'#', $uri, $match))
		{
			list($key, $param) = $match;

			if ( ! isset($params[$param]))
			{
				// Ungrouped parameters are required
				throw new Kohana_Exception('Required route parameter not passed: :param', array(
					':param' => $param,
				));
			}

			$uri = str_replace($key, $params[$param], $uri);
		}

		// Trim all extra slashes from the URI
		$uri = preg_replace('#//+#', '/', rtrim($uri, '/'));

		// If the localhost setting matches a local route, return the uri as is
		if ( ! isset($params['host']) OR in_array($params['host'], Route::$localhosts))
			return $uri;

		// If the localhost setting does not have a protocol
		if (strpos($params['host'], '://') === FALSE)
		{
			// Use the default defined protocol
			$params['host'] = Route::$default_protocol.$params['host'];
		}

		// Compile the final uri and return it
		return rtrim($params['host'], '/').'/'.$uri;
	}

	/**
	 * Returns the compiled regular expression for the route. This translates
	 * keys and optional groups to a proper PCRE regular expression.
	 *
	 *     $regex = $route->_compile();
	 *
	 * @return  string
	 * @uses    Route::REGEX_ESCAPE
	 * @uses    Route::REGEX_SEGMENT
	 */
	protected function _compile()
	{
		// The URI should be considered literal except for keys and optional parts
		// Escape everything preg_quote would escape except for : ( ) < >
		$regex = preg_replace('#'.Route::REGEX_ESCAPE.'#', '\\\\$0', $this->_uri);

		if (strpos($regex, '(') !== FALSE)
		{
			// Make optional parts of the URI non-capturing and optional
			$regex = str_replace(array('(', ')'), array('(?:', ')?'), $regex);
		}

		// Insert default regex for keys
		$regex = str_replace(array('<', '>'), array('(?P<', '>'.Route::REGEX_SEGMENT.')'), $regex);

		if ( ! empty($this->_regex))
		{
			$search = $replace = array();
			foreach ($this->_regex as $key => $value)
			{
				$search[]  = "<$key>".Route::REGEX_SEGMENT;
				$replace[] = "<$key>$value";
			}

			// Replace the default regex with the user-specified regex
			$regex = str_replace($search, $replace, $regex);
		}

		return '#^'.$regex.'$#uD';
	}

} // End Route<|MERGE_RESOLUTION|>--- conflicted
+++ resolved
@@ -315,26 +315,6 @@
 	 */
 	public function uri(array $params = NULL)
 	{
-<<<<<<< HEAD
-		if ($params === NULL)
-		{
-			// Use the default parameters
-			$params = $this->_defaults;
-		}
-		else
-		{
-			// Add the default parameters
-			$params += $this->_defaults;
-		}
-
-		if (isset($params['action']) AND $params['action'] === Route::$default_action)
-		{
-			// Remove the default action from the URI
-			unset($params['action']);
-		}
-
-=======
->>>>>>> 38b842a9
 		// Start with the routed URI
 		$uri = $this->_uri;
 
