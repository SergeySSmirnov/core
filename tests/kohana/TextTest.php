--- conflicted
+++ resolved
@@ -11,7 +11,7 @@
 	/**
 	 * Sets up the test enviroment
 	 */
-	public function setUp()
+	function setUp()
 	{
 		Text::alternate();
 	}
@@ -22,7 +22,7 @@
 	 *
 	 * @test
 	 */
-	public function test_auto_para_returns_empty_string_on_empty_input()
+	function test_auto_para_returns_empty_string_on_empty_input()
 	{
 		$this->assertSame('', Text::auto_p(''));
 	}
@@ -31,7 +31,7 @@
 	 *
 	 * @return array Test Data
 	 */
-	public function provider_auto_para_does_not_enclose_html_tags_in_paragraphs()
+	function provider_auto_para_does_not_enclose_html_tags_in_paragraphs()
 	{
 		return array(
 			array(
@@ -52,7 +52,7 @@
 	 * @test
 	 * @dataProvider provider_auto_para_does_not_enclose_html_tags_in_paragraphs
 	 */ 
-	public function test_auto_para_does_not_enclose_html_tags_in_paragraphs(array $tags, $text)
+	function test_auto_para_does_not_enclose_html_tags_in_paragraphs(array $tags, $text)
 	{
 		$output = Text::auto_p($text);
 		
@@ -71,7 +71,7 @@
 	 *
 	 * @test
 	 */
-	public function test_auto_para_encloses_slot_in_paragraph()
+	function test_auto_para_encloses_slot_in_paragraph()
 	{
 		$text = 'Pick a pinch of purple pepper';
 
@@ -83,13 +83,13 @@
 	 *
 	 * @return array Array of test data
 	 */
-	public function provider_limit_words()
+	function provider_limit_words()
 	{
 		return array
 		(
 			array('', '', 100, NULL),
-			array('…', 'The rain in spain', -10, NULL),
-			array('The rain…', 'The rain in spain', 2, NULL),
+			array('&#8230;', 'The rain in spain', -10, NULL),
+			array('The rain&#8230;', 'The rain in spain', 2, NULL),
 			array('The rain...', 'The rain in spain', 2, '...'),
 		);
 	}
@@ -99,7 +99,7 @@
 	 * @test
 	 * @dataProvider provider_limit_words
 	 */
-	public function test_limit_words($expected, $str, $limit, $end_char)
+	function test_limit_words($expected, $str, $limit, $end_char)
 	{
 		$this->assertSame($expected, Text::limit_words($str, $limit, $end_char));
 	}
@@ -109,17 +109,17 @@
 	 *
 	 * @return array Test data
 	 */
-	public function provider_limit_chars()
+	function provider_limit_chars()
 	{
 		return array
 			(
 				// Some basic tests
 				array('', '', 100, NULL, FALSE),
-				array('…', 'BOO!', -42, NULL, FALSE),
+				array('&#8230;', 'BOO!', -42, NULL, FALSE),
 
 				// 
-				array('making php bet…', 'making php better for the sane', 14, NULL, FALSE),
-				array('making php better…', 'making php better for the sane', 14, NULL, TRUE),
+				array('making php bet&#8230;', 'making php better for the sane', 14, NULL, FALSE),
+				array('making php better&#8230;', 'making php better for the sane', 14, NULL, TRUE),
 			);
 	}
 
@@ -129,7 +129,7 @@
 	 * @test
 	 * @dataProvider provider_limit_chars
 	 */
-	public function test_limit_chars($expected, $str, $limit, $end_char, $preserve_words)
+	function test_limit_chars($expected, $str, $limit, $end_char, $preserve_words)
 	{
 		$this->assertSame($expected, Text::limit_chars($str, $limit, $end_char, $preserve_words));
 	}
@@ -139,7 +139,7 @@
 	 *
 	 * @test
 	 */
-	public function test_alternate_alternates_between_parameters()
+	function test_alternate_alternates_between_parameters()
 	{
 		list($val_a, $val_b, $val_c) = array('good', 'bad', 'ugly');
 
@@ -156,7 +156,7 @@
 	 * @test
 	 * @covers Text::alternate
 	 */
-	public function test_alternate_resets_when_called_with_no_params_and_returns_empty_string()
+	function test_alternate_resets_when_called_with_no_params_and_returns_empty_string()
 	{
 		list($val_a, $val_b, $val_c) = array('yes', 'no', 'maybe');
 		
@@ -172,7 +172,7 @@
 	 *
 	 * @returns array Array of test data 
 	 */
-	public function provider_reduce_slashes()
+	function provider_reduce_slashes()
 	{
 		return array
 			(
@@ -187,7 +187,7 @@
 	 * @test
 	 * @dataProvider provider_reduce_slashes
 	 */
-	public function test_reduce_slashes($expected, $str)
+	function test_reduce_slashes($expected, $str)
 	{
 		$this->assertSame($expected, Text::reduce_slashes($str));
 	}
@@ -197,7 +197,7 @@
 	 *
 	 * @return array Test data
 	 */
-	public function provider_censor()
+	function provider_censor()
 	{
 
 		return array
@@ -218,7 +218,7 @@
 	 * @test
 	 * @dataProvider provider_censor
 	 */
-	public function test_censor($expected, $str, $badwords, $replacement, $replace_partial_words)
+	function test_censor($expected, $str, $badwords, $replacement, $replace_partial_words)
 	{
 		$this->assertSame($expected, Text::censor($str, $badwords, $replacement, $replace_partial_words));
 	}
@@ -228,7 +228,7 @@
 	 *
 	 * @return array Test Data
 	 */
-	public function provider_random()
+	function provider_random()
 	{
 		return array(
 			array('alnum', 8),
@@ -254,7 +254,7 @@
 	 * @test
 	 * @dataProvider provider_random
 	 */
-	public function test_random($type, $length)
+	function test_random($type, $length)
 	{
 		$pool = (string) $type;
 
@@ -286,7 +286,7 @@
 	/**
 	 *
 	 */
-	public function provider_similar()
+	function provider_similar()
 	{
 		return array
 			(
@@ -302,12 +302,12 @@
 	 * @dataProvider provider_similar
 	 * @covers Text::similar
 	 */
-	public function test_similar($expected, $words)
+	function test_similar($expected, $words)
 	{
 		$this->assertSame($expected, Text::similar($words));
 	}
 
-	public function provider_bytes()
+	function provider_bytes()
 	{
 		return array
 			(
@@ -329,7 +329,7 @@
 	 * @test
 	 * @dataProvider provider_bytes
 	 */
-	public function test_bytes($expected, $bytes, $force_unit, $format, $si)
+	function test_bytes($expected, $bytes, $force_unit, $format, $si)
 	{
 		$this->assertSame($expected, Text::bytes($bytes, $force_unit, $format, $si));
 	}
@@ -339,7 +339,7 @@
 	 *
 	 * @return array Test data
 	 */
-	public function provider_widont()
+	function provider_widont()
 	{
 		return array
 			(
@@ -355,7 +355,7 @@
 	 * @test
 	 * @dataProvider provider_widont
 	 */
-	public function test_widont($expected, $string)
+	function test_widont($expected, $string)
 	{
 		$this->assertSame($expected, Text::widont($string));
 	}
@@ -374,7 +374,7 @@
 	 * @covers Text::auto_link_emails
 	 * @ticket 2772
 	 */
-	public function test_auto_link_emails_respects_word_boundaries()
+	function test_auto_link_emails_respects_word_boundaries()
 	{
 		$original = '<ul>
 						<li>voorzitter@xxxx.com</li>
@@ -384,10 +384,7 @@
 		$this->assertFalse(strpos('vice', Text::auto_link_emails($original)));
 	}
 
-<<<<<<< HEAD
-=======
-
->>>>>>> 9ca4f22e
+
 	/**
 	 * Provides some test data for test_number()
 	 *
@@ -418,8 +415,6 @@
 		$this->assertSame($expected, Text::number($number));
 	}
 
-<<<<<<< HEAD
-=======
 	/**
 	 * Provides test data for test_auto_link_urls()
 	 *
@@ -516,5 +511,4 @@
 		
 	}
 
->>>>>>> 9ca4f22e
 }