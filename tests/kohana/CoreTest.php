<?php defined('SYSPATH') OR die('Kohana bootstrap needs to be included before tests run');

/**
 * Tests Kohana Core
 *
 * @TODO Use a virtual filesystem (see phpunit doc on mocking fs) for find_file etc.
 *
 * @group kohana
 * @group kohana.core
 *
 * @package    Kohana
 * @category   Tests
 * @author     Kohana Team
 * @author     Jeremy Bush <contractfrombelow@gmail.com>
 * @copyright  (c) 2008-2011 Kohana Team
 * @license    http://kohanaframework.org/license
 */
class Kohana_CoreTest extends Unittest_TestCase
{

	/**
	 * Provides test data for test_sanitize()
	 *
	 * @return array
	 */
	public function provider_sanitize()
	{
		return array(
			// $value, $result
			array('foo', 'foo'),
			array("foo\r\nbar", "foo\nbar"),
			array("foo\rbar", "foo\nbar"),
			array("Is your name O\'reilly?", "Is your name O'reilly?")
		);
	}

	/**
	 * Tests Kohana::santize()
	 *
	 * @test
	 * @dataProvider provider_sanitize
	 * @covers Kohana::sanitize
	 * @param boolean $value  Input for Kohana::sanitize
	 * @param boolean $result Output for Kohana::sanitize
	 */
	public function test_sanitize($value, $result)
	{
		$this->setEnvironment(array('Kohana::$magic_quotes' => TRUE));

		$this->assertSame($result, Kohana::sanitize($value));
	}

	/**
	 * Passing FALSE for the file extension should prevent appending any extension.
	 * See issue #3214
	 *
	 * @test
	 * @covers  Kohana::find_file
	 */
	public function test_find_file_no_extension()
	{
		// EXT is manually appened to the _file name_, not passed as the extension
		$path = Kohana::find_file('classes', $file = 'kohana/core'.EXT, FALSE);

		$this->assertInternalType('string', $path);

		$this->assertStringEndsWith($file, $path);
	}

	/**
	 * If a file can't be found then find_file() should return FALSE if
	 * only a single file was requested, or an empty array if multiple files
	 * (i.e. configuration files) were requested
	 *
	 * @test
	 * @covers Kohana::find_file
	 */
	public function test_find_file_returns_false_or_array_on_failure()
	{
		$this->assertFalse(Kohana::find_file('configy', 'zebra'));

		$this->assertSame(array(), Kohana::find_file('configy', 'zebra', NULL, TRUE));
	}

	/**
	 * Kohana::list_files() should return an array on success and an empty array on failure
	 *
	 * @test
	 * @covers Kohana::list_files
	 */
	public function test_list_files_returns_array_on_success_and_failure()
	{
		$files = Kohana::list_files('config');

		$this->assertInternalType('array', $files);
		$this->assertGreaterThan(3, count($files));

		$this->assertSame(array(), Kohana::list_files('geshmuck'));
	}

	/**
	 * Tests Kohana::globals()
	 *
	 * @test
	 * @covers Kohana::globals
	 */
	public function test_globals_removes_user_def_globals()
	{
		$GLOBALS = array('hackers' => 'foobar','name' => array('','',''), '_POST' => array());

		Kohana::globals();

		$this->assertEquals(array('_POST' => array()), $GLOBALS);
	}

	/**
	 * Provides test data for testCache()
	 *
	 * @return array
	 */
	public function provider_cache()
	{
		return array(
			// $value, $result
			array('foo', 'hello, world', 10),
			array('bar', NULL, 10),
			array('bar', NULL, -10),
		);
	}

	/**
	 * Tests Kohana::cache()
	 *
	 * @test
	 * @dataProvider provider_cache
	 * @covers Kohana::cache
	 * @param boolean $key      Key to cache/get for Kohana::cache
	 * @param boolean $value    Output from Kohana::cache
	 * @param boolean $lifetime Lifetime for Kohana::cache
	 */
	public function test_cache($key, $value, $lifetime)
	{
		Kohana::cache($key, $value, $lifetime);
		$this->assertEquals($value, Kohana::cache($key));
	}

	/**
	 * Provides test data for test_message()
	 *
	 * @return array
	 */
	public function provider_message()
	{
		return array(
			// $value, $result
			array(':field must not be empty', 'validation', 'not_empty'),
			array(
				array(
					'alpha'         => ':field must contain only letters',
					'alpha_dash'    => ':field must contain only numbers, letters and dashes',
					'alpha_numeric' => ':field must contain only letters and numbers',
					'color'         => ':field must be a color',
					'credit_card'   => ':field must be a credit card number',
					'date'          => ':field must be a date',
					'decimal'       => ':field must be a decimal with :param2 places',
					'digit'         => ':field must be a digit',
					'email'         => ':field must be a email address',
					'email_domain'  => ':field must contain a valid email domain',
					'equals'        => ':field must equal :param2',
					'exact_length'  => ':field must be exactly :param2 characters long',
					'in_array'      => ':field must be one of the available options',
					'ip'            => ':field must be an ip address',
					'matches'       => ':field must be the same as :param2',
					'min_length'    => ':field must be at least :param2 characters long',
<<<<<<< HEAD
					'max_length'    => ':field must be less than :param2 characters long',
=======
					'max_length'    => ':field must not exceed :param2 characters long',
>>>>>>> f06f2c22
					'not_empty'     => ':field must not be empty',
					'numeric'       => ':field must be numeric',
					'phone'         => ':field must be a phone number',
					'range'         => ':field must be within the range of :param2 to :param3',
					'regex'         => ':field does not match the required format',
					'url'           => ':field must be a url',
				),
				'validation', NULL,
			),
		);
	}

	/**
	 * Tests Kohana::message()
	 *
	 * @test
	 * @dataProvider provider_message
	 * @covers Kohana::message
	 * @param boolean $expected Output for Kohana::message
	 * @param boolean $file     File to look in for Kohana::message
	 * @param boolean $key      Key for Kohana::message
	 */
	public function test_message($expected, $file, $key)
	{
		$this->assertEquals($expected, Kohana::message($file, $key));
	}

	/**
	 * Provides test data for test_error_handler()
	 *
	 * @return array
	 */
	public function provider_error_handler()
	{
		return array(
			array(1, 'Foobar', 'foobar.php', __LINE__),
		);
	}

	/**
	 * Tests Kohana::error_handler()
	 *
	 * @test
	 * @dataProvider provider_error_handler
	 * @covers Kohana::error_handler
	 * @param boolean $code  Input for Kohana::sanitize
	 * @param boolean $error  Input for Kohana::sanitize
	 * @param boolean $file  Input for Kohana::sanitize
	 * @param boolean $line Output for Kohana::sanitize
	 */
	public function test_error_handler($code, $error, $file, $line)
	{
		$error_level = error_reporting();
		error_reporting(E_ALL);
		try
		{
			Kohana::error_handler($code, $error, $file, $line);
		}
		catch (Exception $e)
		{
			$this->assertEquals($code, $e->getCode());
			$this->assertEquals($error, $e->getMessage());
		}
		error_reporting($error_level);
	}

	/**
	 * Provides test data for test_modules_sets_and_returns_valid_modules()
	 *
	 * @return array
	 */
	public function provider_modules_sets_and_returns_valid_modules()
	{
		return array(
			array(array(), array()),
			array(array('unittest' => MODPATH.'fo0bar'), array()),
			array(array('unittest' => MODPATH.'unittest'), array('unittest' => $this->dirSeparator(MODPATH.'unittest/'))),
		);
	}

	/**
	 * Tests Kohana::modules()
	 *
	 * @test
	 * @dataProvider provider_modules_sets_and_returns_valid_modules
	 * @param boolean $source   Input for Kohana::modules
	 * @param boolean $expected Output for Kohana::modules
	 */
	public function test_modules_sets_and_returns_valid_modules($source, $expected)
	{
		$modules = Kohana::modules();

		try
		{
			$this->assertEquals($expected, Kohana::modules($source));
		}
		catch(Exception $e)
		{
			Kohana::modules($modules);

			throw $e;
		}

		Kohana::modules($modules);
	}

	/**
	 * To make the tests as portable as possible this just tests that
	 * you get an array of modules when you can Kohana::modules() and that
	 * said array contains unittest
	 *
	 * @test
	 * @covers Kohana::modules
	 */
	public function test_modules_returns_array_of_modules()
	{
		$modules = Kohana::modules();

		$this->assertInternalType('array', $modules);

		$this->assertArrayHasKey('unittest', $modules);
	}

	/**
	 * Tests Kohana::include_paths()
	 *
	 * The include paths must contain the apppath and syspath
	 * @test
	 * @covers Kohana::include_paths
	 */
	public function test_include_paths()
	{
		$include_paths = Kohana::include_paths();
		$modules       = Kohana::modules();

		$this->assertInternalType('array', $include_paths);

		// We must have at least 2 items in include paths (APP / SYS)
		$this->assertGreaterThan(2, count($include_paths));
		// Make sure said paths are in the include paths
		// And make sure they're in the correct positions
		$this->assertSame(APPPATH, reset($include_paths));
		$this->assertSame(SYSPATH, end($include_paths));

		foreach ($modules as $module)
		{
			$this->assertContains($module, $include_paths);
		}
	}
}
<|MERGE_RESOLUTION|>--- conflicted
+++ resolved
@@ -172,11 +172,7 @@
 					'ip'            => ':field must be an ip address',
 					'matches'       => ':field must be the same as :param2',
 					'min_length'    => ':field must be at least :param2 characters long',
-<<<<<<< HEAD
-					'max_length'    => ':field must be less than :param2 characters long',
-=======
 					'max_length'    => ':field must not exceed :param2 characters long',
->>>>>>> f06f2c22
 					'not_empty'     => ':field must not be empty',
 					'numeric'       => ':field must be numeric',
 					'phone'         => ':field must be a phone number',
